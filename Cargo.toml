--- conflicted
+++ resolved
@@ -6,17 +6,11 @@
 
 # See more keys and their definitions at https://doc.rust-lang.org/cargo/reference/manifest.html
 
+
 [dependencies]
-<<<<<<< HEAD
-serde = { version = "1.0", features = ["derive"] }
-serde_json = "1.0"
-jsonrpsee-types = "0.16.0"
-=======
 serde = "1.0.147"
 serde_json = "1.0.89"
 jsonrpsee-server = "0.16.1"
 jsonrpsee-core = "0.16.1"
 jsonrpsee-types = "0.16.1"
-nix = "0.25.0"
-tokio = "1.22.0"
->>>>>>> 1adf4e85
+tokio = "1.22.0"