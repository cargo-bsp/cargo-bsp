[package]
name = "cargo-bsp"
version = "0.1.0"
edition = "2021"
default-run = "main"

# See more keys and their definitions at https://doc.rust-lang.org/cargo/reference/manifest.html

[dependencies]
serde = "1.0.147"
serde_json = "1.0.89"
serde_repr = "0.1.9"
lsp-types = "0.94.0"
crossbeam-channel = "0.5.6"
rustc-hash = "1.1.0"
anyhow = { version = "1.0.69", default-features = false }
url = "2.3.1"
<<<<<<< HEAD
command-group = "1.0.8"
cargo_metadata = { version = "0.15.4", features = ["builder"] }
=======
command-group = "2.1.0"
cargo_metadata = "0.15.4"
>>>>>>> d8ec41a6
jod-thread = "0.1.2"
stdx = { git = "https://github.com/rust-lang/rust-analyzer.git", package = "stdx", rev = "6d7511938a8864ccfa0a32d4884d9b92b0a37048" }
paths = { git = "https://github.com/rust-lang/rust-analyzer.git", package = "paths", rev = "6d7511938a8864ccfa0a32d4884d9b92b0a37048" }
toolchain = { git = "https://github.com/rust-lang/rust-analyzer.git", package = "toolchain", rev = "6d7511938a8864ccfa0a32d4884d9b92b0a37048" }
itertools = "0.10.5"
<<<<<<< HEAD
mockall = "0.11.3"
rand = "0.8.5"
semver = "1.0.17"
cargo-platform = "0.1.2"
=======
log = "0.4"
simplelog = "0.12.1"
>>>>>>> d8ec41a6

[dev-dependencies]
insta = { version = "1.29.0", features = ["yaml", "json"] }
tempfile = "3.5.0"<|MERGE_RESOLUTION|>--- conflicted
+++ resolved
@@ -15,27 +15,19 @@
 rustc-hash = "1.1.0"
 anyhow = { version = "1.0.69", default-features = false }
 url = "2.3.1"
-<<<<<<< HEAD
-command-group = "1.0.8"
+command-group = "2.1.0"
 cargo_metadata = { version = "0.15.4", features = ["builder"] }
-=======
-command-group = "2.1.0"
-cargo_metadata = "0.15.4"
->>>>>>> d8ec41a6
 jod-thread = "0.1.2"
 stdx = { git = "https://github.com/rust-lang/rust-analyzer.git", package = "stdx", rev = "6d7511938a8864ccfa0a32d4884d9b92b0a37048" }
 paths = { git = "https://github.com/rust-lang/rust-analyzer.git", package = "paths", rev = "6d7511938a8864ccfa0a32d4884d9b92b0a37048" }
 toolchain = { git = "https://github.com/rust-lang/rust-analyzer.git", package = "toolchain", rev = "6d7511938a8864ccfa0a32d4884d9b92b0a37048" }
 itertools = "0.10.5"
-<<<<<<< HEAD
+log = "0.4"
+simplelog = "0.12.1"
 mockall = "0.11.3"
 rand = "0.8.5"
 semver = "1.0.17"
 cargo-platform = "0.1.2"
-=======
-log = "0.4"
-simplelog = "0.12.1"
->>>>>>> d8ec41a6
 
 [dev-dependencies]
 insta = { version = "1.29.0", features = ["yaml", "json"] }
