--- conflicted
+++ resolved
@@ -13,21 +13,15 @@
 serde = "1.0.147"
 serde_json = "1.0.89"
 serde_repr = "0.1.9"
-<<<<<<< HEAD
-lsp-types = "0.94.0"
+lsp-types = "0.93.2"
 crossbeam-channel = "0.5.6"
 rustc-hash = "1.1.0"
 anyhow = {version = "1.0.69", default-features = false}
 url = "2.3.1"
-
-=======
-lsp-types = "0.93.2"
-crossbeam-channel = "0.5.6"
->>>>>>> 6cfdcc68
 command-group = "1.0.8"
 cargo_metadata = "0.15.0"
-rustc-hash = "1.1.0"
 jod-thread = "0.1.2"
+
 
 stdx = { path = "crates/stdx", version = "0.0.0" }
 paths = { path = "crates/paths", version = "0.0.0" }