[package]
name = "cargo-bsp"
version = "0.1.0"
edition = "2021"
default-run = "main"

# See more keys and their definitions at https://doc.rust-lang.org/cargo/reference/manifest.html

[dependencies]
serde = "1.0.147"
serde_json = "1.0.89"
serde_repr = "0.1.9"
<<<<<<< HEAD
lsp-types = "0.93.2"
crossbeam-channel = "0.5.6"
=======
lsp-types = "0.94.0"
crossbeam-channel = "0.5.6"
rustc-hash = "1.1.0"
anyhow = {version = "1.0.69", default-features = false}
url = "2.3.1"
>>>>>>> 4d890cb5
<|MERGE_RESOLUTION|>--- conflicted
+++ resolved
@@ -10,13 +10,8 @@
 serde = "1.0.147"
 serde_json = "1.0.89"
 serde_repr = "0.1.9"
-<<<<<<< HEAD
-lsp-types = "0.93.2"
-crossbeam-channel = "0.5.6"
-=======
 lsp-types = "0.94.0"
 crossbeam-channel = "0.5.6"
 rustc-hash = "1.1.0"
 anyhow = {version = "1.0.69", default-features = false}
-url = "2.3.1"
->>>>>>> 4d890cb5
+url = "2.3.1"