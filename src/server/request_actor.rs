#![warn(unused_lifetimes, semicolon_in_expressions_from_macros)]
#![allow(unused_variables)]

use std::{
    io,
    process::{ChildStderr, ChildStdout, Command, Stdio},
};

pub use cargo_metadata::diagnostic::{
    Applicability, Diagnostic, DiagnosticCode, DiagnosticLevel, DiagnosticSpan,
    DiagnosticSpanMacroExpansion,
};
<<<<<<< HEAD
use command_group::{CommandGroup, GroupChild};
use crossbeam_channel::{never, Receiver, select, Sender, unbounded};
use serde::Deserialize;

use stdx::process::streaming_output;

use crate::bsp_types::notifications::{
    StatusCode, TaskFinishParams, TaskId, TaskProgressParams, TaskStartParams,
};
use crate::bsp_types::requests::{CreateCommand, Request};
=======
use crate::bsp_types::notifications::{StatusCode, TaskFinishParams, TaskId, TaskProgressParams,
                                      TaskStartParams};
use crate::bsp_types::requests::CreateCommand;
use crate::bsp_types::OriginId;
>>>>>>> 65c4c39a
use crate::communication::{RequestId, Response};
use crate::communication::Message as RPCMessage;
use crate::logger::log;
use crate::server::request_actor::Event::Cancel;

#[derive(Debug)]
pub struct RequestHandle {
    #[allow(dead_code)]
    sender_to_cancel: Sender<Event>,
    _thread: jod_thread::JoinHandle,
}

impl RequestHandle {
    pub fn spawn<R>(
        sender_to_main: Box<dyn Fn(RPCMessage) + Send>,
        req_id: RequestId,
        params: R::Params,
    ) -> RequestHandle
        where
            R: Request + 'static,
            R::Params: CreateCommand + Send,
    {
        let actor: RequestActor<R> = RequestActor::new(sender_to_main, req_id, params);
        let (sender_to_cancel, receiver_to_cancel) = unbounded::<Event>();
        let thread = jod_thread::Builder::new()
            .spawn(move || actor.run(receiver_to_cancel))
            .expect("failed to spawn thread");
        RequestHandle { sender_to_cancel, _thread: thread }
    }

    #[allow(dead_code)]
    pub fn cancel(&self) {
        self.sender_to_cancel.send(Cancel).unwrap();
    }
}

#[derive(Debug)]
pub enum TaskNotification {
    Start(TaskStartParams),
    #[allow(dead_code)]
    Progress(TaskProgressParams),
    Finish(TaskFinishParams),
}

pub struct CargoMessage {}

pub struct RequestActor<R>
    where
        R: Request,
        R::Params: CreateCommand,
{
    sender: Box<dyn Fn(RPCMessage) + Send>,
    // config: CargoCommand,
    /// CargoHandle exists to wrap around the communication needed to be able to
    /// run `cargo build/run/test` without blocking. Currently the Rust standard library
    /// doesn't provide a way to read sub-process output without blocking, so we
    /// have to wrap sub-processes output handling in a thread and pass messages
    /// back over a channel.
    cargo_handle: Option<CargoHandle>,
    #[allow(dead_code)]
    req_id: RequestId,
    params: R::Params,
}

pub enum Event {
    Cancel,
    CargoEvent(Option<CargoMessage>),
}

impl<R> RequestActor<R>
    where
        R: Request,
        R::Params: CreateCommand,
{
    pub fn new(
        sender: Box<dyn Fn(RPCMessage) + Send>,
        req_id: RequestId,
        params: R::Params,
    ) -> RequestActor<R> {
        log("Spawning a new request actor");
        RequestActor { sender, cargo_handle: None, req_id, params }
    }

    fn report_task_start(&self, task_id: TaskId) {
        // TODO improve this
        self.send_notification(TaskNotification::Start(TaskStartParams {
            task_id,
            event_time: None,
            message: None,
            data: None,
        }));
    }

    #[allow(dead_code)]
    fn report_task_progress(&self, task_id: TaskId, message: Option<String>) {
        // TODO improve this
        self.send_notification(TaskNotification::Progress(TaskProgressParams {
            task_id,
            event_time: None,
            message,
            total: None,
            progress: None,
            data: None,
            unit: None,
        }));
    }

    fn report_task_finish(&self, task_id: TaskId, status_code: StatusCode) {
        // TODO improve this
        self.send_notification(TaskNotification::Finish(TaskFinishParams {
            task_id,
            event_time: None,
            message: None,
            status: status_code,
            data: None,
        }));
    }

    fn send_notification(&self, progress: TaskNotification) {
        todo!()
    }

    fn next_event(&self, inbox: &Receiver<Event>) -> Option<Event> {
        let cargo_chan = self.cargo_handle.as_ref().map(|cargo| &cargo.receiver);
        select! {
            recv(inbox) -> msg => msg.ok(),
            recv(cargo_chan.unwrap_or(&never())) -> msg => Some(Event::CargoEvent(msg.ok())),
        }
    }

    pub fn run(mut self, cancel_receiver: Receiver<Event>) {
        let command = self.params.create_command();
        match CargoHandle::spawn(command) {
            Ok(cargo_handle) => {
                self.cargo_handle = Some(cargo_handle);
                self.report_task_start(TaskId { id: self.params.origin_id().unwrap(), parents: None });
            }
            Err(err) => {
                todo!()
            }
        }
        while let Some(event) = self.next_event(&cancel_receiver) {
            match event {
                Cancel => {
                    self.cancel_process();
                    return;
                }
                Event::CargoEvent(None) => {
                    // Watcher finished
                    let cargo_handle = self.cargo_handle.take().unwrap();
                    let res = cargo_handle.join();
                    if res.is_err() {
                        self.report_task_finish(TaskId { id: self.params.origin_id().unwrap(), parents: None }, StatusCode::Error);
                        todo!()
                    }
                    self.report_task_finish(TaskId { id: self.params.origin_id().unwrap(), parents: None }, StatusCode::Ok);
                }
                Event::CargoEvent(Some(message)) => {
                    // handle information and create reponse/notification based on that
                    let resp = RPCMessage::Response(Response {
                        id: RequestId::from(0),
                        result: None,
                        error: None,
                    });
                    self.send(resp);
                    // shouldn't we break the loop after sending response message?
                }
            }
        }
    }

    fn cancel_process(&mut self) {
        if let Some(cargo_handle) = self.cargo_handle.take() {
            self.report_task_start(TaskId {
                id: OriginId::from("TODO".to_string()),
                parents: Some(vec![self.params.origin_id().unwrap()]),
            });
            cargo_handle.cancel();
            self.report_task_finish(TaskId {
                id: OriginId::from("TODO".to_string()),
                parents: Some(vec![self.params.origin_id().unwrap()]),
            }, StatusCode::Cancelled, );
            self.report_task_finish(TaskId { id: self.params.origin_id().unwrap(), parents: None },
                                    StatusCode::Cancelled);
            // TODO
        } else {
            todo!()
        }
    }

    fn send(&self, msg: RPCMessage) { (self.sender)(msg); }
}

struct JodChild(GroupChild);

struct CargoHandle {
    /// The handle to the actual cargo process. As we cannot cancel directly from with
    /// a read syscall dropping and therefore terminating the process is our best option.
    child: JodChild,
    thread: jod_thread::JoinHandle<io::Result<(bool, String)>>,
    receiver: Receiver<CargoMessage>,
}

impl CargoHandle {
    fn spawn(mut command: Command) -> io::Result<CargoHandle> {
        command.stdout(Stdio::piped()).stderr(Stdio::piped()).stdin(Stdio::null());
        let mut child = command.group_spawn().map(JodChild)?;

        let stdout = child.0.inner().stdout.take().unwrap();
        let stderr = child.0.inner().stderr.take().unwrap();

        let (sender, receiver) = unbounded();
        let actor = CargoActor::new(sender, stdout, stderr);
        let thread = jod_thread::Builder::new()
            .name("CargoHandle".to_owned())
            .spawn(move || actor.run())
            .expect("failed to spawn thread");
        Ok(CargoHandle { child, thread, receiver })
    }

    fn cancel(mut self) {
        let _ = self.child.0.kill();
        let _ = self.child.0.wait();
    }

    fn join(mut self) -> io::Result<()> {
        let _ = self.child.0.kill();
        let exit_status = self.child.0.wait()?;
        let (read_at_least_one_message, error) = self.thread.join()?;
        if read_at_least_one_message || exit_status.success() {
            Ok(())
        } else {
            Err(io::Error::new(io::ErrorKind::Other, format!(
                "Cargo watcher failed, the command produced no valid metadata (exit code: {:?}):\n{}",
                exit_status, error
            )))
        }
    }
}

struct CargoActor {
    sender: Sender<CargoMessage>,
    stdout: ChildStdout,
    stderr: ChildStderr,
}

impl CargoActor {
    fn new(sender: Sender<CargoMessage>, stdout: ChildStdout, stderr: ChildStderr) -> CargoActor {
        CargoActor { sender, stdout, stderr }
    }

    fn run(self) -> io::Result<(bool, String)> {
        // We manually read a line at a time, instead of using serde's
        // stream deserializers, because the deserializer cannot recover
        // from an error, resulting in it getting stuck, because we try to
        // be resilient against failures.
        //
        // Because cargo only outputs one JSON object per line, we can
        // simply skip a line if it doesn't parse, which just ignores any
        // erroneous output.

        let mut error = String::new();
        let mut read_at_least_one_message = false;
        let output = streaming_output(
            self.stdout,
            self.stderr,
            &mut |line| {
                read_at_least_one_message = true;

                // Try to deserialize a message from Cargo or Rustc.
                let mut deserializer = serde_json::Deserializer::from_str(line);
                deserializer.disable_recursion_limit();
                if let Ok(message) = JsonMessage::deserialize(&mut deserializer) {
                    self.sender.send(CargoMessage {}).expect("TODO: panic message");
                }
            },
            &mut |line| {
                error.push_str(line);
                error.push('\n');
            },
        );
        match output {
            Ok(_) => Ok((read_at_least_one_message, error)),
            Err(e) => Err(io::Error::new(e.kind(), format!("{:?}: {}", e, error))),
        }
    }
}

#[derive(Deserialize)]
#[serde(untagged)]
enum JsonMessage {
    Cargo(cargo_metadata::Message),
    Rustc(Diagnostic),
}<|MERGE_RESOLUTION|>--- conflicted
+++ resolved
@@ -10,7 +10,6 @@
     Applicability, Diagnostic, DiagnosticCode, DiagnosticLevel, DiagnosticSpan,
     DiagnosticSpanMacroExpansion,
 };
-<<<<<<< HEAD
 use command_group::{CommandGroup, GroupChild};
 use crossbeam_channel::{never, Receiver, select, Sender, unbounded};
 use serde::Deserialize;
@@ -21,12 +20,10 @@
     StatusCode, TaskFinishParams, TaskId, TaskProgressParams, TaskStartParams,
 };
 use crate::bsp_types::requests::{CreateCommand, Request};
-=======
 use crate::bsp_types::notifications::{StatusCode, TaskFinishParams, TaskId, TaskProgressParams,
                                       TaskStartParams};
 use crate::bsp_types::requests::CreateCommand;
 use crate::bsp_types::OriginId;
->>>>>>> 65c4c39a
 use crate::communication::{RequestId, Response};
 use crate::communication::Message as RPCMessage;
 use crate::logger::log;
