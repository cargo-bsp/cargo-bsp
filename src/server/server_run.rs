--- conflicted
+++ resolved
@@ -1,9 +1,4 @@
-<<<<<<< HEAD
-use std::env;
-
 use bsp_server::Connection;
-=======
->>>>>>> 44cc57d9
 use log::info;
 
 use crate::bsp_types::requests::{InitializeBuildParams, InitializeBuildResult};
@@ -15,7 +10,7 @@
 pub fn run_server() -> Result<()> {
     info!("server will start");
 
-    let (connection, io_threads) = Connection::stdio();
+    let (connection, io_threads) = Connection::bsp_stdio();
 
     let config = initialize(&connection)?;
 
@@ -27,14 +22,14 @@
 }
 
 fn initialize(connection: &Connection) -> Result<Config> {
-    let (initialize_id, initialize_params) = connection.initialize_start()?;
+    let (initialize_id, initialize_params) = connection.bsp_initialize_start()?;
     let initialize_params =
         from_json::<InitializeBuildParams>("InitializeParams", &initialize_params)?;
 
     let config = Config::from_initialize_params(initialize_params)?;
     let initialize_result = create_initialize_result(&config);
 
-    connection.initialize_finish(
+    connection.bsp_initialize_finish(
         initialize_id,
         serde_json::to_value(initialize_result).unwrap(),
     )?;
@@ -55,9 +50,9 @@
 #[cfg(test)]
 mod tests {
     mod test_initialize {
+        use bsp_server::{Connection, ErrorCode, Message, Response};
         use crossbeam_channel::RecvError;
 
-        use crate::communication::{Connection, ErrorCode, Message, Response};
         use crate::server::config::Config;
         use crate::server::server_run::{create_initialize_result, initialize};
         use crate::server::Result;
