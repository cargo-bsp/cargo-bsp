--- conflicted
+++ resolved
@@ -58,19 +58,6 @@
         use crate::server::Result;
         use crate::test_utils::{
             test_exit_notif, test_init_notif, test_init_params, test_init_req, test_init_resp,
-<<<<<<< HEAD
-            test_sources_req, test_sources_resp, TestCase,
-        };
-
-        struct InitTestCase {
-            case: TestCase,
-            is_init_req_first: bool,
-            add_req: bool,
-            add_notif: bool,
-        }
-
-        fn initialize_order_test(mut test_case: InitTestCase) {
-=======
             test_sources_req, test_sources_resp, Channel, ConnectionTestCase, FuncReturns,
         };
 
@@ -90,7 +77,6 @@
             req_action: InitReq,
             notif_action: InitNotif,
         ) {
->>>>>>> 74af18c7
             let test_id = 234;
 
             let init_params = test_init_params();
@@ -99,25 +85,6 @@
             let init_req = test_init_req(&init_params, test_id);
             let init_resp = test_init_resp(&create_initialize_result(&config), test_id);
 
-<<<<<<< HEAD
-            if test_case.add_req {
-                test_case.case.expected_recv.push(init_resp.into());
-                if test_case.is_init_req_first {
-                    test_case.case.to_send.push(init_req.into());
-                } else {
-                    test_case.case.to_send.insert(0, init_req.into());
-                }
-            }
-
-            if test_case.add_notif {
-                test_case.case.to_send.push(test_init_notif().into());
-            }
-
-            test_case.case.func_to_test =
-                |server: Connection| -> Result<()> { initialize(&server).map(|_| ()) };
-
-            test_case.case.test();
-=======
             match req_action {
                 InitReq::SendLater => {
                     case.to_send.push(init_req.into());
@@ -138,25 +105,15 @@
                 |server: Connection| -> Result<()> { initialize(&server).map(|_| ()) };
 
             case.test();
->>>>>>> 74af18c7
         }
 
         #[test]
         fn proper_initialize() {
-<<<<<<< HEAD
-            initialize_order_test(InitTestCase {
-                case: TestCase::new(true, true),
-                is_init_req_first: true,
-                add_req: true,
-                add_notif: true,
-            });
-=======
             initialize_order_test(
                 ConnectionTestCase::new(Channel::WorksOk, FuncReturns::Ok),
                 InitReq::SendAsFirst,
                 InitNotif::Send,
             );
->>>>>>> 74af18c7
         }
 
         #[test]
@@ -164,13 +121,8 @@
             let test_id = 123;
             let request = test_sources_req(test_id);
 
-<<<<<<< HEAD
-            initialize_order_test(InitTestCase {
-                case: TestCase {
-=======
-            initialize_order_test(
-                ConnectionTestCase {
->>>>>>> 74af18c7
+            initialize_order_test(
+                ConnectionTestCase {
                     to_send: vec![request.clone().into()],
                     expected_recv: vec![Response::new_err(
                         test_id.into(),
@@ -178,35 +130,15 @@
                         format!("expected initialize request, got {:?}", request),
                     )
                     .into()],
-<<<<<<< HEAD
-                    ..TestCase::new(true, true)
-                },
-                is_init_req_first: true,
-                add_req: true,
-                add_notif: true,
-            });
-=======
                     ..ConnectionTestCase::new(Channel::WorksOk, FuncReturns::Ok)
                 },
                 InitReq::SendLater,
                 InitNotif::Send,
             );
->>>>>>> 74af18c7
         }
 
         #[test]
         fn some_notif_before_init_req() {
-<<<<<<< HEAD
-            initialize_order_test(InitTestCase {
-                case: TestCase {
-                    to_send: vec![test_init_notif().into()],
-                    ..TestCase::new(true, true)
-                },
-                is_init_req_first: true,
-                add_req: true,
-                add_notif: true,
-            });
-=======
             initialize_order_test(
                 ConnectionTestCase {
                     to_send: vec![test_init_notif().into()],
@@ -215,161 +147,90 @@
                 InitReq::SendLater,
                 InitNotif::Send,
             );
->>>>>>> 74af18c7
         }
 
         #[test]
         fn exit_notif_before_init_req() {
             let notification_msg = Message::from(test_exit_notif());
 
-<<<<<<< HEAD
-            initialize_order_test(InitTestCase {
-                case: TestCase {
-=======
-            initialize_order_test(
-                ConnectionTestCase {
->>>>>>> 74af18c7
+            initialize_order_test(
+                ConnectionTestCase {
                     to_send: vec![notification_msg.clone()],
                     expected_err: format!(
                         "expected initialize request, got {:?}",
                         notification_msg
                     ),
-<<<<<<< HEAD
-                    ..TestCase::new(true, false)
-                },
-                is_init_req_first: true,
-                add_req: false,
-                add_notif: false,
-            });
-=======
                     ..ConnectionTestCase::new(Channel::WorksOk, FuncReturns::Error)
                 },
                 InitReq::Omit,
                 InitNotif::Omit,
             );
->>>>>>> 74af18c7
         }
 
         #[test]
         fn wrong_msg_before_init_req() {
             let wrong_msg = test_sources_resp(123);
 
-<<<<<<< HEAD
-            initialize_order_test(InitTestCase {
-                case: TestCase {
-=======
-            initialize_order_test(
-                ConnectionTestCase {
->>>>>>> 74af18c7
+            initialize_order_test(
+                ConnectionTestCase {
                     to_send: vec![wrong_msg.clone().into()],
                     expected_err: format!(
                         "expected initialize request, got {:?}",
                         Message::from(wrong_msg)
                     ),
-<<<<<<< HEAD
-                    ..TestCase::new(true, false)
-                },
-                is_init_req_first: true,
-                add_req: false,
-                add_notif: false,
-            });
-=======
                     ..ConnectionTestCase::new(Channel::WorksOk, FuncReturns::Error)
                 },
                 InitReq::Omit,
                 InitNotif::Omit,
             );
->>>>>>> 74af18c7
         }
 
         #[test]
         fn channel_err_before_init_req() {
-<<<<<<< HEAD
-            initialize_order_test(InitTestCase {
-                case: TestCase {
-=======
-            initialize_order_test(
-                ConnectionTestCase {
->>>>>>> 74af18c7
+            initialize_order_test(
+                ConnectionTestCase {
                     expected_err: format!(
                         "expected initialize request, got error: {}",
                         RecvError {}
                     ),
-<<<<<<< HEAD
-                    ..TestCase::new(false, false)
-                },
-                is_init_req_first: true,
-                add_req: false,
-                add_notif: false,
-            });
-=======
                     ..ConnectionTestCase::new(Channel::Disconnects, FuncReturns::Error)
                 },
                 InitReq::Omit,
                 InitNotif::Omit,
             );
->>>>>>> 74af18c7
         }
 
         #[test]
         fn wrong_msg_before_init_notif() {
             let wrong_msg = test_sources_resp(123);
 
-<<<<<<< HEAD
-            initialize_order_test(InitTestCase {
-                case: TestCase {
-=======
-            initialize_order_test(
-                ConnectionTestCase {
->>>>>>> 74af18c7
+            initialize_order_test(
+                ConnectionTestCase {
                     to_send: vec![wrong_msg.clone().into()],
                     expected_err: format!(
                         r#"expected initialized notification, got: {:?}"#,
                         Message::from(wrong_msg)
                     ),
-<<<<<<< HEAD
-                    ..TestCase::new(true, false)
-                },
-                is_init_req_first: false,
-                add_req: true,
-                add_notif: false,
-            });
-=======
                     ..ConnectionTestCase::new(Channel::WorksOk, FuncReturns::Error)
                 },
                 InitReq::SendAsFirst,
                 InitNotif::Omit,
             );
->>>>>>> 74af18c7
         }
 
         #[test]
         fn channel_err_before_init_notif() {
-<<<<<<< HEAD
-            initialize_order_test(InitTestCase {
-                case: TestCase {
-=======
-            initialize_order_test(
-                ConnectionTestCase {
->>>>>>> 74af18c7
+            initialize_order_test(
+                ConnectionTestCase {
                     expected_err: format!(
                         "expected initialized notification, got error: {}",
                         RecvError {},
                     ),
-<<<<<<< HEAD
-                    ..TestCase::new(false, false)
-                },
-                is_init_req_first: true,
-                add_req: true,
-                add_notif: false,
-            });
-=======
                     ..ConnectionTestCase::new(Channel::Disconnects, FuncReturns::Error)
                 },
                 InitReq::SendAsFirst,
                 InitNotif::Omit,
             );
->>>>>>> 74af18c7
         }
     }
 }