--- conflicted
+++ resolved
@@ -9,12 +9,8 @@
 use crate::cargo_communication::cargo_types::cargo_result::CargoResult;
 use crate::cargo_communication::request_handle::RequestHandle;
 use crate::server::global_state::{GlobalState, GlobalStateSnapshot};
-<<<<<<< HEAD
-use crate::server::{from_json, LspError, Result};
-=======
 use crate::server::Result;
 use crate::server::{from_json, LspError};
->>>>>>> 74af18c7
 
 pub(crate) struct RequestDispatcher<'a> {
     pub(crate) req: Option<Request>,
@@ -137,11 +133,7 @@
     R::Result: Serialize,
 {
     let res = match result {
-<<<<<<< HEAD
-        Ok(resp) => Response::new_ok(id, &resp),
-=======
         Ok(resp) => bsp_server::Response::new_ok(id, &resp),
->>>>>>> 74af18c7
         Err(e) => match e.downcast::<LspError>() {
             Ok(lsp_error) => Response::new_err(id, lsp_error.code, lsp_error.message),
             Err(e) => Response::new_err(id, ErrorCode::InternalError as i32, e.to_string()),
