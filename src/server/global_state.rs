--- conflicted
+++ resolved
@@ -3,16 +3,11 @@
 use std::time::Instant;
 
 use crossbeam_channel::{unbounded, Receiver, Sender};
-use log::info;
+use log::{error, info};
 
 use crate::communication;
 use crate::communication::{Message, RequestId};
-<<<<<<< HEAD
-use crate::logger::log;
 use crate::project_model::workspace::ProjectWorkspace;
-=======
-use crate::project_model::ProjectWorkspace;
->>>>>>> d8ec41a6
 use crate::server::config::Config;
 use crate::server::request_actor::RequestHandle;
 
@@ -117,7 +112,7 @@
         {
             self.workspace = Arc::new(updated_workspace);
         } else {
-            log("error: Updating workspace state failed! `cargo metadata` failed to execute.");
+            error!("Updating workspace state failed! `cargo metadata` failed to execute.");
         }
     }
 }
