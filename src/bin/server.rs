--- conflicted
+++ resolved
@@ -33,7 +33,6 @@
             .register_method(InitializeBuildParams::get_method_name(), |params, _| {
                 params
                     .parse::<InitializeBuildParams>()
-<<<<<<< HEAD
                     .map::<InitializeBuildResult, _>(|_| InitializeBuildResult {
                         display_name: "patryk".to_string(),
                         version: "0.0.1".to_string(),
@@ -41,9 +40,6 @@
                         capabilities: Default::default(),
                         data: None,
                     })
-=======
-                    .map::<InitializeBuildResult, _>(|_| InitializeBuildResult::default())
->>>>>>> 8863da48
                     .map_err(Into::into)
             })
             .unwrap();
