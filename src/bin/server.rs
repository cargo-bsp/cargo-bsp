--- conflicted
+++ resolved
@@ -11,18 +11,6 @@
     let exe_path = env::current_exe().unwrap();
     let debug_dir = exe_path.parent().unwrap();
     let target_dir = debug_dir.parent().unwrap();
-<<<<<<< HEAD
-    target_dir.parent().unwrap().into()
-}
-
-#[cfg(not(debug_assertions))]
-fn log_file_location() -> PathBuf {
-    env::current_dir().unwrap()
-}
-
-fn log_file_path() -> PathBuf {
-    log_file_location().join("cargo-bsp.log")
-=======
     let project_dir = target_dir.parent().unwrap();
     project_dir.join("cargo-bsp.log")
 }
@@ -33,7 +21,6 @@
         create_dir(logs_dir.clone()).unwrap();
     }
     logs_dir.join("server.log")
->>>>>>> 74af18c7
 }
 
 pub fn main() -> server::Result<()> {
@@ -43,15 +30,12 @@
             LevelFilter::Trace,
             Config::default(),
             File::create(log_file_path().to_str().unwrap()).unwrap(),
-<<<<<<< HEAD
-=======
         ),
         #[cfg(debug_assertions)]
         WriteLogger::new(
             LevelFilter::Trace,
             Config::default(),
             File::create(debug_log_file_path().to_str().unwrap()).unwrap(),
->>>>>>> 74af18c7
         ),
         #[cfg(debug_assertions)]
         TermLogger::new(
