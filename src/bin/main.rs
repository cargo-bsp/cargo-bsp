--- conflicted
+++ resolved
@@ -28,11 +28,7 @@
         RunParams, RunResult, ShutdownBuild, Test, TestParams, TestResult, WorkspaceBuildTargets,
         WorkspaceBuildTargetsResult,
     };
-<<<<<<< HEAD
-    use cargo_bsp::bsp_types::{BuildServerCapabilities, BuildTarget, BuildTargetCapabilities, BuildTargetIdentifier};
-=======
     use cargo_bsp::bsp_types::{BuildServerCapabilities, BuildTarget, BuildTargetCapabilities, BuildTargetIdentifier, CompileProvider};
->>>>>>> 4d890cb5
     use cargo_bsp::client::Client;
     use cargo_bsp::communication::{Notification, Request, RequestId, Response};
     use serde_json::{from_str, to_value};
@@ -79,16 +75,6 @@
     }
 
     // it fails as server doesnt support immediate shutdown
-<<<<<<< HEAD
-    #[test]
-    fn immediate_shutdown() {
-        let mut child = spawn_server();
-        let mut cl = Client::new(&mut child);
-        let exit_notif = create_exit_notif();
-        cl.send(&serde_json::to_string(&exit_notif).unwrap());
-        assert_eq!(child.wait().unwrap().code(), Some(1));
-    }
-=======
     // #[test]
     // fn immediate_shutdown() {
     //     let mut child = spawn_server();
@@ -97,7 +83,6 @@
     //     cl.send(&serde_json::to_string(&exit_notif).unwrap());
     //     assert_eq!(child.wait().unwrap().code(), Some(1));
     // }
->>>>>>> 4d890cb5
 
     #[test]
     fn initialize_fail() {
@@ -207,13 +192,9 @@
             version: "0.0.1".to_string(),
             bsp_version: "2.0.0".to_string(),
             capabilities: BuildServerCapabilities {
-<<<<<<< HEAD
-                compile_provider: None,
-=======
                 compile_provider: Some(CompileProvider {
                     language_ids: vec![]
                 }),
->>>>>>> 4d890cb5
                 test_provider: None,
                 run_provider: None,
                 debug_provider: None,
