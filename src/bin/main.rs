--- conflicted
+++ resolved
@@ -25,16 +25,10 @@
         ExitBuild, InitializedBuild, InitializedBuildParams, Notification as _,
     };
     use cargo_bsp::bsp_types::requests::{
-<<<<<<< HEAD
-        BuildServerCapabilities, Compile, CompileParams, CompileProvider, InitializeBuild,
-        InitializeBuildParams, InitializeBuildResult, Request as _, Run, RunParams, RunResult,
-        ShutdownBuild, Test, TestParams, TestResult, WorkspaceBuildTargetsResult,
-=======
-        BuildServerCapabilities, CompileProvider, InitializeBuild, InitializeBuildParams,
+        BuildServerCapabilities, Compile, CompileParams, CompileProvider, InitializeBuild, InitializeBuildParams,
         InitializeBuildResult, Request as _, Run, RunParams, RunProvider, RunResult, ShutdownBuild,
         Test, TestParams, TestProvider, TestResult, WorkspaceBuildTargets,
         WorkspaceBuildTargetsResult,
->>>>>>> d8ec41a6
     };
     use cargo_bsp::bsp_types::{
         BuildTarget, BuildTargetCapabilities, BuildTargetIdentifier, StatusCode,
@@ -85,10 +79,6 @@
         assert_eq!(child.wait().unwrap().code(), Some(0));
     }
 
-<<<<<<< HEAD
-    #[ignore]
-=======
->>>>>>> d8ec41a6
     #[test]
     fn immediate_shutdown() {
         let mut child = spawn_server();
@@ -103,12 +93,7 @@
         let mut child = spawn_server();
         let mut cl = Client::new(&mut child);
 
-<<<<<<< HEAD
         let build_workspace_req = create_build_req("2137");
-
-=======
-        let build_workspace_req = create_build_req(2137);
->>>>>>> d8ec41a6
         cl.send(&serde_json::to_string(&build_workspace_req).unwrap());
 
         let server_resp: Response = from_str(&cl.recv_resp()).unwrap();
