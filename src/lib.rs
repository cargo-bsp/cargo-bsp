pub mod bsp_types;
<<<<<<< HEAD
pub mod client;
=======
pub mod cargo_communication;
pub mod communication;
>>>>>>> c956c314
pub mod project_model;
pub mod server;
pub mod test_utils;<|MERGE_RESOLUTION|>--- conflicted
+++ resolved
@@ -1,10 +1,5 @@
 pub mod bsp_types;
-<<<<<<< HEAD
-pub mod client;
-=======
 pub mod cargo_communication;
-pub mod communication;
->>>>>>> c956c314
 pub mod project_model;
 pub mod server;
 pub mod test_utils;