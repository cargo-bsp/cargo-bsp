--- conflicted
+++ resolved
@@ -1,44 +1,6 @@
-<<<<<<< HEAD
 use crate::bsp_types::basic_bsp_structures::*;
-use crate::logger::log;
 use crate::project_model::package_dependencies::PackageDependency;
-=======
-use cargo_metadata::camino::Utf8Path;
-use log::warn;
-
-use crate::bsp_types::basic_bsp_structures::*;
-
-impl BuildTargetCapabilities {
-    pub fn new() -> Self {
-        BuildTargetCapabilities {
-            can_compile: false,
-            can_test: false,
-            can_run: false,
-            can_debug: false,
-        }
-    }
-
-    pub fn enable_compile(&mut self) -> &mut Self {
-        self.can_compile = true;
-        self
-    }
-
-    pub fn enable_test(&mut self) -> &mut Self {
-        self.can_test = true;
-        self
-    }
-
-    pub fn enable_run(&mut self) -> &mut Self {
-        self.can_run = true;
-        self
-    }
-
-    pub fn enable_debug(&mut self) -> &mut Self {
-        self.can_debug = true;
-        self
-    }
-}
->>>>>>> d8ec41a6
+use log::{error, warn};
 
 fn tags_and_capabilities_from_cargo_kind(
     cargo_target: &cargo_metadata::Target,
@@ -92,10 +54,10 @@
     let dependencies_manifest_paths = package_dependencies.iter().filter_map(|dep| {
         let manifest_path_str = dep.manifest_path.to_str();
         if manifest_path_str.is_none() {
-            log(&format!(
+            error!(
                 "Failed extracting manifest path from dependency: {:?}",
                 dep.manifest_path
-            ));
+            );
         }
         manifest_path_str
     });
@@ -117,17 +79,10 @@
 
     let (tags, capabilities) = tags_and_capabilities_from_cargo_kind(cargo_target);
 
-<<<<<<< HEAD
-    let rust_specific_data = RustBuildTargetData::new(RustBuildTarget {
+    let rust_specific_data = RustBuildTargetData::Rust(RustBuildTarget {
         edition: cargo_target.edition,
         required_features: cargo_target.required_features.clone(),
     });
-=======
-        let rust_specific_data = RustBuildTargetData::Rust(RustBuildTarget {
-            edition: cargo_target.edition,
-            required_features: cargo_target.required_features.clone(),
-        });
->>>>>>> d8ec41a6
 
     BuildTarget {
         id: BuildTargetIdentifier {
