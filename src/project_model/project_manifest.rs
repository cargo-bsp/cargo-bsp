// copy from rust-analyzer

<<<<<<< HEAD
use std::{fs::{self, read_dir, ReadDir}, io};
use std::path::{Path, PathBuf};
=======
use std::path::{Path, PathBuf};
use std::{
    fs::{self, read_dir, ReadDir},
    io,
};
>>>>>>> 3f243722

use anyhow::Result;
use rustc_hash::FxHashSet;
use crate::logger::log;

#[derive(Debug, Clone, PartialEq, Eq, Hash, Ord, PartialOrd, Default)]
pub struct ProjectManifest {
    pub file: PathBuf,
}

impl ProjectManifest {
    pub fn discover(path: &PathBuf) -> io::Result<Vec<ProjectManifest>> {
        return find_cargo_toml(path)
            .map(|paths| paths.into_iter().map(|val| ProjectManifest { file: val }).collect());


        fn valid_path(file: PathBuf) -> Result<PathBuf, PathBuf> {
            if file.parent().is_none() {
                Err(file)
            } else {
                Ok(file)
            }
        }

        fn find_cargo_toml(path: &PathBuf) -> io::Result<Vec<PathBuf>> {
            match find_in_parent_dirs(path) {
                Some(it) => Ok(vec![it]),
                None => Ok(find_cargo_toml_in_child_dir(read_dir(path)?)),
            }
        }

        fn find_in_parent_dirs(path: &Path) -> Option<PathBuf> {
            if path.file_name().unwrap_or_default() ==  "Cargo.toml" {
                if let Ok(path) = valid_path(path.to_path_buf()) {
                    return Some(path);
                }
            }

            let mut curr = Some(path.to_path_buf());

            while let Some(path) = curr {
                let candidate = path.join( "Cargo.toml");
                if fs::metadata(&candidate).is_ok() {
                    if let Ok(manifest) = valid_path(candidate) {
                        return Some(manifest);
                    }
                }
                curr = path.parent().map(PathBuf::from);
            }

            None
        }

        fn find_cargo_toml_in_child_dir(entities: ReadDir) -> Vec<PathBuf> {
            entities
                .filter_map(Result::ok)
                .map(|it| it.path().join("Cargo.toml"))
                .filter(|it| it.exists())
                .collect()
        }


    }

    pub fn discover_all(path: &PathBuf) -> Result<ProjectManifest, &'static str> {
        let res = ProjectManifest::discover(path)
            .unwrap_or_default()
            .into_iter()
            .collect::<FxHashSet<_>>()
            .into_iter()
            .collect::<Vec<_>>();

        match res.len() {
            0 => {
                Err("Cargo.toml not found")
        },
            x => {
                if x != 1 {
                    log(&format!("warning: Discovered more than one workspace, proceeding with {:?}", res[0]));
                }
                Ok(res[0].clone())
            }
        }
    }
}

<|MERGE_RESOLUTION|>--- conflicted
+++ resolved
@@ -1,15 +1,10 @@
 // copy from rust-analyzer
 
-<<<<<<< HEAD
-use std::{fs::{self, read_dir, ReadDir}, io};
-use std::path::{Path, PathBuf};
-=======
 use std::path::{Path, PathBuf};
 use std::{
     fs::{self, read_dir, ReadDir},
     io,
 };
->>>>>>> 3f243722
 
 use anyhow::Result;
 use rustc_hash::FxHashSet;
@@ -70,8 +65,6 @@
                 .filter(|it| it.exists())
                 .collect()
         }
-
-
     }
 
     pub fn discover_all(path: &PathBuf) -> Result<ProjectManifest, &'static str> {
@@ -94,5 +87,4 @@
             }
         }
     }
-}
-
+}