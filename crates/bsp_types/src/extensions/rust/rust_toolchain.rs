--- conflicted
+++ resolved
@@ -118,11 +118,7 @@
         }
         "#);
 
-<<<<<<< HEAD
-        assert_json_snapshot!(RustToolchainItem::default(), @r###"
-=======
-        assert_json_snapshot!(RustToolchainsItem::default(), @r#"
->>>>>>> e8fffeff
+        assert_json_snapshot!(RustToolchainItem::default(), @r#"
         {
           "cargoBinPath": "",
           "procMacroSrvPath": ""
