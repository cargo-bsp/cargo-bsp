use crate::requests::Request;
use crate::{BuildTargetIdentifier, Edition, Uri};
use serde::{Deserialize, Serialize};
use serde_repr::{Deserialize_repr, Serialize_repr};
use std::collections::HashMap;

#[derive(Debug)]
pub enum RustWorkspace {}

impl Request for RustWorkspace {
    type Params = RustWorkspaceParams;
    type Result = RustWorkspaceResult;
    const METHOD: &'static str = "buildTarget/rustWorkspace";
}

#[derive(Debug, PartialEq, Serialize, Deserialize, Default)]
#[serde(rename_all = "camelCase")]
pub struct RustWorkspaceParams {
    /** A sequence of build targets for workspace resolution. */
    pub targets: Vec<BuildTargetIdentifier>,
}

pub type PackageIdToRustRawDependency = HashMap<String, Vec<RustRawDependency>>;
pub type PackageIdToRustDependency = HashMap<String, Vec<RustDependency>>;

#[derive(Serialize, Deserialize, Default)]
#[serde(rename_all = "camelCase")]
pub struct RustWorkspaceResult {
    /** Packages of given targets. */
    pub packages: Vec<RustPackage>,
    /** Dependencies as listed in the package `Cargo.toml`,
    without package resolution or any additional data. */
    pub raw_dependencies: PackageIdToRustRawDependency,
    /** Resolved dependencies of the package. Handles renamed dependencies. */
    pub dependencies: PackageIdToRustDependency,
    /** A sequence of build targets taken into consideration during build process. */
    pub resolved_targets: Vec<BuildTargetIdentifier>,
}

#[derive(Serialize, Deserialize, Default)]
#[serde(rename_all = "camelCase")]
pub struct RustRawDependency {
    /** The name of the dependency. */
    pub name: String,
    /** Name to which this dependency is renamed when declared in Cargo.toml. */
    #[serde(skip_serializing_if = "Option::is_none")]
    pub rename: Option<String>,
    /** The dependency kind. "dev", "build", or null for a normal dependency. */
    #[serde(skip_serializing_if = "Option::is_none")]
    pub kind: Option<String>,
    /** The target platform for the dependency. */
    #[serde(skip_serializing_if = "Option::is_none")]
    pub target: Option<String>,
    /** Indicates whether this is an optional dependency. */
    pub optional: bool,
    /** Indicates whether default features are enabled. */
    pub uses_default_features: bool,
    /** A sequence of enabled features. **/
    pub features: Vec<String>,
}

/** This structure is embedded in the `data?: BuildTargetData` field, when the
`dataKind` field contains "rust". */
#[derive(Serialize, Deserialize, Default, Clone)]
#[serde(rename_all = "camelCase")]
pub struct RustBuildTarget {
    /** The name of the target. */
    pub name: String,
    /** Path to the root module of the crate. */
    pub crate_root_url: Uri,
    /** A target's kind. */
    pub kind: RustTargetKind,
    /** Type of output that is produced by a crate during the build process.
    The crate type determines how the source code is compiled. */
    pub crate_types: Vec<RustCrateType>,
    /** The Rust edition of the target. */
    pub edition: Edition,
    /** Whether or not this target has doc tests enabled, and
    the target is compatible with doc testing. */
    pub doctest: bool,
    /** A sequence of required features. */
    pub required_features: Vec<String>,
}

#[derive(Serialize_repr, Deserialize_repr, Default, Clone)]
#[repr(u8)]
pub enum RustTargetKind {
    /** For lib targets. */
    #[default]
    Lib = 1,
    /** For binaries. */
    Bin = 2,
    /** For integration tests. */
    Test = 3,
    /** For examples. */
    Example = 4,
    /** For benchmarks. */
    Bench = 5,
    /** For build scripts. */
    CustomBuild = 6,
    /** For unknown targets. */
    Unknown = 7,
}

/** Crate types (`lib`, `rlib`, `dylib`, `cdylib`, `staticlib`) are listed for
`lib` and `example` target kinds. For other target kinds `bin` crate type is listed. */
#[derive(Serialize_repr, Deserialize_repr, Default, Clone)]
#[repr(u8)]
pub enum RustCrateType {
    Bin = 1,
    #[default]
    Lib = 2,
    Rlib = 3,
    Dylib = 4,
    Cdylib = 5,
    Staticlib = 6,
    ProcMacro = 7,
    Unknown = 8,
}

#[derive(Serialize, Deserialize, Default)]
#[serde(rename_all = "kebab-case")]
pub enum RustPackageOrigin {
    /** The package comes from the standard library. */
    Stdlib,
    /** The package is a part of our workspace. */
    #[default]
    Workspace,
    /** External dependency of [WORKSPACE] or other [DEPENDENCY] package. */
    Dependency,
    /** External dependency of [STDLIB] or other [STDLIB_DEPENDENCY] package. */
    StdlibDependency,
}

#[derive(Serialize, Deserialize, Default)]
#[serde(rename_all = "camelCase")]
pub struct RustFeature {
    /** Name of the feature. */
    pub name: String,
    /** Feature's dependencies. */
    pub dependencies: Vec<String>,
}

#[derive(Serialize, Deserialize, Default)]
#[serde(rename_all = "camelCase")]
pub struct RustCfgOptions {
    /** `cfgs` in Rust can take one of two forms: "cfg1" or "cfg2=\"string\"".
    The `cfg` is split by '=' delimiter and the first half becomes key and
    the second is aggregated to the value in `keyValueOptions`. */
    pub key_value_options: HashMap<String, Vec<String>>,
    /** A sequence of first halves after splitting `cfgs` by '='. */
    pub name_options: Vec<String>,
}

/** A `crate` is the smallest amount of code that the Rust compiler considers at a time.
It can come in one of two forms: a binary crate or a library crate.
`Binary crates` are programs you can compile to an executable that you can run,
such as a command-line program or a server.
Each must have a function called main that defines what happens when the executable runs.
`Library crates` don’t have a main function, and they don’t compile to an executable.
Instead, they define functionality intended to be shared with multiple projects.

A `package` is a bundle of one or more crates that provides a set of functionality.
It contains a Cargo.toml file that describes how to build those crates.
A package can contain many binary crates, but at most only one library crate.
However, it must contain at least one crate, whether that’s a library or binary crate. */
#[derive(Serialize, Deserialize, Default)]
#[serde(rename_all = "camelCase")]
pub struct RustPackage {
    /** The package’s unique identifier. */
    pub id: String,
    /** The package's root path. */
    pub root_url: Uri,
    /** The name of the package. */
    pub name: String,
    /** The version of the package. */
    pub version: String,
    /** Defines a reason a package is in a project. */
    pub origin: RustPackageOrigin,
    /** Code edition of the package. */
    pub edition: Edition,
    /** The source ID of the dependency, `null` for the root package and path dependencies. */
    #[serde(skip_serializing_if = "Option::is_none")]
    pub source: Option<String>,
    /** Correspond to source files which can be compiled into a crate from this package.
    Contains only resolved targets without conflicts. */
    pub targets: Vec<RustBuildTarget>,
    /** Same as `targets`, but contains all targets from this package.
    `targets` should be the subset of `allTargets`. */
    pub all_targets: Vec<RustBuildTarget>,
    /** Set of features defined for the package (including optional dependencies).
    Each feature maps to an array of features or dependencies it enables.
    The entry named "default" defines which features are enabled by default. */
    pub features: Vec<RustFeature>,
    /** Array of features enabled on this package. */
    pub enabled_features: Vec<String>,
    /** Conditional compilation flags that can be set based on certain conditions.
    They can be used to enable or disable certain sections of code during the build process. */
    #[serde(skip_serializing_if = "Option::is_none")]
    pub cfg_options: Option<RustCfgOptions>,
    /** Environment variables for the package. */
    pub env: HashMap<String, String>,
    /** An absolute path which is used as a value of `OUT_DIR` environmental
    variable when compiling current package. */
    #[serde(skip_serializing_if = "Option::is_none")]
    pub out_dir_url: Option<Uri>,
    /** File path to compiled output of a procedural macro crate.
    Procedural macros are macros that generate code at compile time.
    Contains files with file extensions: `.dll`, `.so` or `.dylib`. */
    #[serde(skip_serializing_if = "Option::is_none")]
    pub proc_macro_artifact: Option<String>,
}

#[derive(Serialize, Deserialize, Default)]
#[serde(rename_all = "camelCase")]
pub struct RustDepKindInfo {
    /** The dependency kind. */
    pub kind: RustDepKind,
    /** The target platform for the dependency. */
    #[serde(skip_serializing_if = "Option::is_none")]
    pub target: Option<String>,
}

#[derive(Serialize_repr, Deserialize_repr, Default)]
#[repr(u8)]
pub enum RustDepKind {
    /** For old Cargo versions prior to `1.41.0`. */
    Unclassified = 1,
    /** For [dependencies]. */
    #[default]
    Normal = 2,
    /** For [dev-dependencies]. */
    Dev = 3,
    /** For [build-dependencies]. */
    Build = 4,
}

#[derive(Serialize, Deserialize, Default)]
#[serde(rename_all = "camelCase")]
pub struct RustDependency {
    /** The Package ID of the dependency. */
    pub pkg: String,
    /** The name of the dependency's library target.
    If this is a renamed dependency, this is the new name. */
    #[serde(skip_serializing_if = "Option::is_none")]
    pub name: Option<String>,
    /** Array of dependency kinds. */
    pub dep_kinds: Vec<RustDepKindInfo>,
}

#[cfg(test)]
mod test {
    use super::*;
    use crate::tests::test_deserialization;
    use insta::assert_json_snapshot;

    #[test]
    fn rust_workspace_method() {
        assert_eq!(RustWorkspace::METHOD, "buildTarget/rustWorkspace");
    }

    #[test]
    fn rust_workspace_params() {
        test_deserialization(
            r#"{"targets":[{"uri":""}]}"#,
            &RustWorkspaceParams {
                targets: vec![BuildTargetIdentifier::default()],
            },
        );
        test_deserialization(r#"{"targets":[]}"#, &RustWorkspaceParams::default());
    }

    #[test]
    fn rust_workspace_result() {
        let result = RustWorkspaceResult {
            packages: vec![RustPackage::default()],
            raw_dependencies: HashMap::from([(
                "package_id".to_string(),
                vec![RustRawDependency::default()],
            )]),
            dependencies: HashMap::from([(
                "package_id".to_string(),
                vec![RustDependency::default()],
            )]),
            resolved_targets: vec![BuildTargetIdentifier::default()],
        };

        assert_json_snapshot!(result, @r#"
        {
          "packages": [
            {
              "id": "",
              "rootUrl": "",
              "name": "",
              "version": "",
              "origin": "workspace",
              "edition": "",
              "targets": [],
              "allTargets": [],
              "features": [],
              "enabledFeatures": [],
              "env": {}
            }
          ],
          "rawDependencies": {
            "package_id": [
              {
                "name": "",
                "optional": false,
                "usesDefaultFeatures": false,
                "features": []
              }
            ]
          },
          "dependencies": {
            "package_id": [
              {
                "pkg": "",
                "depKinds": []
              }
            ]
          },
          "resolvedTargets": [
            {
              "uri": ""
            }
          ]
        }
        "#);

        assert_json_snapshot!(RustWorkspaceParams::default(), @r#"
        {
          "targets": []
        }
        "#);
    }

    #[test]
    fn rust_raw_dependency() {
        let dependency = RustRawDependency {
            name: "test_name".to_string(),
            rename: Some("test_rename".to_string()),
            kind: Some("test_kind".to_string()),
            target: Some("test_target".to_string()),
            optional: false,
            uses_default_features: false,
            features: vec!["test_feature".to_string()],
        };

        assert_json_snapshot!(dependency, @r#"
        {
          "name": "test_name",
          "rename": "test_rename",
          "kind": "test_kind",
          "target": "test_target",
          "optional": false,
          "usesDefaultFeatures": false,
          "features": [
            "test_feature"
          ]
        }
        "#);

        assert_json_snapshot!(RustRawDependency::default(), @r#"
        {
          "name": "",
          "optional": false,
          "usesDefaultFeatures": false,
          "features": []
        }
        "#);
    }

    #[test]
    fn rust_target() {
        let target = RustBuildTarget {
            name: "test_name".to_string(),
            crate_root_url: "test_crate_url".to_string(),
            kind: RustTargetKind::default(),
            crate_types: vec![RustCrateType::default()],
            edition: Edition::default(),
            doctest: false,
            required_features: vec!["test_feature".to_string()],
        };

        assert_json_snapshot!(target, @r#"
        {
          "name": "test_name",
          "crateRootUrl": "test_crate_url",
          "kind": 1,
          "crateTypes": [
            2
          ],
          "edition": "",
          "doctest": false,
          "requiredFeatures": [
            "test_feature"
          ]
        }
        "#);

<<<<<<< HEAD
        assert_json_snapshot!(RustBuildTarget::default(), @r###"
=======
        assert_json_snapshot!(RustTarget::default(), @r#"
>>>>>>> e8fffeff
        {
          "name": "",
          "crateRootUrl": "",
          "kind": 1,
          "crateTypes": [],
          "edition": "",
          "doctest": false,
          "requiredFeatures": []
        }
        "#);
    }

    #[test]
    fn rust_feature() {
        let feature = RustFeature {
            name: "test_name".to_string(),
            dependencies: vec!["test_feature".to_string()],
        };

        assert_json_snapshot!(feature, @r#"
        {
          "name": "test_name",
          "dependencies": [
            "test_feature"
          ]
        }
        "#);

        assert_json_snapshot!(RustFeature::default(), @r#"
        {
          "name": "",
          "dependencies": []
        }
        "#);
    }

    #[test]
    fn rust_cfg_options() {
        let cfg_options = RustCfgOptions {
            key_value_options: HashMap::from([("key".to_string(), vec!["value".to_string()])]),
            name_options: vec!["name1".to_string(), "name2".to_string()],
        };

        assert_json_snapshot!(cfg_options, @r#"
        {
          "keyValueOptions": {
            "key": [
              "value"
            ]
          },
          "nameOptions": [
            "name1",
            "name2"
          ]
        }
        "#);

<<<<<<< HEAD
        assert_json_snapshot!(RustCfgOptions::default(), @r###"
=======
        assert_json_snapshot!(RustCfgOptions::default(), @r#"
        {}
        "#);
    }

    #[test]
    fn rust_proc_macro_artifact() {
        let proc_macro_artifact = RustProcMacroArtifact {
            path: Some("test_path".to_string()),
        };

        assert_json_snapshot!(proc_macro_artifact, @r#"
>>>>>>> e8fffeff
        {
          "keyValueOptions": {},
          "nameOptions": []
        }
<<<<<<< HEAD
        "###);
=======
        "#);

        assert_json_snapshot!(RustProcMacroArtifact::default(), @r#"
        {}
        "#);
>>>>>>> e8fffeff
    }

    #[test]
    fn rust_package() {
        let package = RustPackage {
            id: "test_id".to_string(),
            root_url: "test_root_url".to_string(),
            name: "test_name".to_string(),
            version: "test_version".to_string(),
            origin: RustPackageOrigin::default(),
            edition: Edition::default(),
            source: Some("test_source".to_string()),
            targets: vec![RustBuildTarget::default()],
            all_targets: vec![RustBuildTarget::default()],
            features: vec![RustFeature::default()],
            enabled_features: vec!["test_feature".to_string()],
            cfg_options: Some(RustCfgOptions::default()),
            env: HashMap::from([("key".to_string(), "value".to_string())]),
            out_dir_url: Some("test_out_dir_url".to_string()),
            proc_macro_artifact: Some(Uri::default()),
        };

        assert_json_snapshot!(package, @r#"
        {
          "id": "test_id",
          "rootUrl": "test_root_url",
          "name": "test_name",
          "version": "test_version",
          "origin": "workspace",
          "edition": "",
          "source": "test_source",
          "targets": [
            {
              "name": "",
              "crateRootUrl": "",
              "kind": 1,
              "crateTypes": [],
              "edition": "",
              "doctest": false,
              "requiredFeatures": []
            }
          ],
          "allTargets": [
            {
              "name": "",
              "crateRootUrl": "",
              "kind": 1,
              "crateTypes": [],
              "edition": "",
              "doctest": false,
              "requiredFeatures": []
            }
          ],
          "features": [
            {
              "name": "",
              "dependencies": []
            }
          ],
          "enabledFeatures": [
            "test_feature"
          ],
          "cfgOptions": {
            "keyValueOptions": {},
            "nameOptions": []
          },
          "env": {
            "key": "value"
          },
          "outDirUrl": "test_out_dir_url",
          "procMacroArtifact": ""
        }
        "#);

        assert_json_snapshot!(RustPackage::default(), @r#"
        {
          "id": "",
          "rootUrl": "",
          "name": "",
          "version": "",
          "origin": "workspace",
          "edition": "",
          "targets": [],
          "allTargets": [],
          "features": [],
          "enabledFeatures": [],
          "env": {}
        }
        "#);
    }

    #[test]
    fn rust_dep_kind_info() {
        let dep_kind_info = RustDepKindInfo {
            kind: RustDepKind::default(),
            target: Some("test_target".to_string()),
        };

        assert_json_snapshot!(dep_kind_info, @r#"
        {
          "kind": 2,
          "target": "test_target"
        }
        "#);

<<<<<<< HEAD
        assert_json_snapshot!(RustDepKindInfo::default(), @r###"
=======
        assert_json_snapshot!(DepKind::default(), @r#"
>>>>>>> e8fffeff
        {
          "kind": 2
        }
        "#);
    }

    #[test]
    fn rust_dependency() {
        let dependency = RustDependency {
            name: Some("test_name".to_string()),
            pkg: "test_target".to_string(),
            dep_kinds: vec![RustDepKindInfo::default()],
        };

        assert_json_snapshot!(dependency, @r#"
        {
          "pkg": "test_target",
          "name": "test_name",
          "depKinds": [
            {
              "kind": 2
            }
          ]
        }
        "#);

        assert_json_snapshot!(RustDependency::default(), @r#"
        {
          "pkg": "",
          "depKinds": []
        }
        "#);
    }

    #[test]
    fn rust_target_kind() {
        assert_json_snapshot!(RustTargetKind::Lib, @"1");
        assert_json_snapshot!(RustTargetKind::Bin, @"2");
        assert_json_snapshot!(RustTargetKind::Test, @"3");
        assert_json_snapshot!(RustTargetKind::Example, @"4");
        assert_json_snapshot!(RustTargetKind::Bench, @"5");
        assert_json_snapshot!(RustTargetKind::CustomBuild, @"6");
        assert_json_snapshot!(RustTargetKind::Unknown, @"7");
    }

    #[test]
    fn rust_dep_kind() {
        assert_json_snapshot!(RustDepKind::Unclassified, @"1");
        assert_json_snapshot!(RustDepKind::Normal, @"2");
        assert_json_snapshot!(RustDepKind::Dev, @"3");
        assert_json_snapshot!(RustDepKind::Build, @"4");
    }

    #[test]
    fn rust_package_origin() {
        assert_json_snapshot!(RustPackageOrigin::Stdlib, @r###""stdlib""###);
        assert_json_snapshot!(RustPackageOrigin::Workspace, @r###""workspace""###);
        assert_json_snapshot!(RustPackageOrigin::Dependency, @r###""dependency""###);
        assert_json_snapshot!(RustPackageOrigin::StdlibDependency, @r###""stdlib-dependency""###);
    }

    #[test]
    fn rust_crate_type() {
        assert_json_snapshot!(RustCrateType::Bin, @"1");
        assert_json_snapshot!(RustCrateType::Lib, @"2");
        assert_json_snapshot!(RustCrateType::Rlib, @"3");
        assert_json_snapshot!(RustCrateType::Dylib, @"4");
        assert_json_snapshot!(RustCrateType::Cdylib, @"5");
        assert_json_snapshot!(RustCrateType::Staticlib, @"6");
        assert_json_snapshot!(RustCrateType::ProcMacro, @"7");
        assert_json_snapshot!(RustCrateType::Unknown, @"8");
    }
}<|MERGE_RESOLUTION|>--- conflicted
+++ resolved
@@ -399,11 +399,7 @@
         }
         "#);
 
-<<<<<<< HEAD
-        assert_json_snapshot!(RustBuildTarget::default(), @r###"
-=======
-        assert_json_snapshot!(RustTarget::default(), @r#"
->>>>>>> e8fffeff
+        assert_json_snapshot!(RustBuildTarget::default(), @r#"
         {
           "name": "",
           "crateRootUrl": "",
@@ -461,35 +457,12 @@
         }
         "#);
 
-<<<<<<< HEAD
-        assert_json_snapshot!(RustCfgOptions::default(), @r###"
-=======
         assert_json_snapshot!(RustCfgOptions::default(), @r#"
-        {}
-        "#);
-    }
-
-    #[test]
-    fn rust_proc_macro_artifact() {
-        let proc_macro_artifact = RustProcMacroArtifact {
-            path: Some("test_path".to_string()),
-        };
-
-        assert_json_snapshot!(proc_macro_artifact, @r#"
->>>>>>> e8fffeff
         {
           "keyValueOptions": {},
           "nameOptions": []
         }
-<<<<<<< HEAD
-        "###);
-=======
-        "#);
-
-        assert_json_snapshot!(RustProcMacroArtifact::default(), @r#"
-        {}
-        "#);
->>>>>>> e8fffeff
+        "#);
     }
 
     #[test]
@@ -595,11 +568,7 @@
         }
         "#);
 
-<<<<<<< HEAD
-        assert_json_snapshot!(RustDepKindInfo::default(), @r###"
-=======
-        assert_json_snapshot!(DepKind::default(), @r#"
->>>>>>> e8fffeff
+        assert_json_snapshot!(RustDepKindInfo::default(), @r#"
         {
           "kind": 2
         }
