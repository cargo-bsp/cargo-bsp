use crate::requests::Request;
use crate::{BuildTargetIdentifier, Uri};
use serde::{Deserialize, Serialize};
use serde_repr::{Deserialize_repr, Serialize_repr};
use std::collections::HashMap;

#[derive(Debug)]
pub enum RustWorkspace {}

impl Request for RustWorkspace {
    type Params = RustWorkspaceParams;
    type Result = RustWorkspaceResult;
    const METHOD: &'static str = "buildTarget/rustWorkspace";
}

#[derive(Debug, PartialEq, Serialize, Deserialize, Default)]
#[serde(rename_all = "camelCase")]
pub struct RustWorkspaceParams {
    pub targets: Vec<BuildTargetIdentifier>,
}

#[derive(Serialize, Deserialize, Default)]
#[serde(rename_all = "camelCase")]
pub struct RustWorkspaceResult {
    pub packages: Vec<RustPackage>, // obcięcie do tego od czego zależą przesłane targety (od biedy wszystko)
    pub raw_dependencies: HashMap<String, RustRawDependency>, //suma dependencji pakietów targetów
    // zdobądź wszystkie pakiety targetów
    // dostań ich zależności
    pub dependencies: HashMap<String, RustDependency>, //zmapowane RustRawDependency na RustDependency
    // weź każdą zależność i znajdź jej źródło
    pub resolved_targets: Vec<BuildTargetIdentifier>,
}

#[derive(Serialize, Deserialize, Default)]
#[serde(rename_all = "camelCase")]
pub struct RustRawDependency {
    pub name: String,
    #[serde(skip_serializing_if = "Option::is_none")]
    pub rename: Option<String>,
    #[serde(skip_serializing_if = "Option::is_none")]
    pub kind: Option<String>,
    #[serde(skip_serializing_if = "Option::is_none")]
    pub target: Option<String>,
    #[serde(skip_serializing_if = "Option::is_none")]
    pub optional: Option<bool>,
    #[serde(skip_serializing_if = "Option::is_none")]
    pub uses_default_features: Option<bool>,
    pub features: Vec<String>,
}

#[derive(Serialize, Deserialize, Default)]
#[serde(rename_all = "camelCase")]
pub struct RustTarget {
    pub name: String,
    pub crate_root_url: String,
    pub package_root_url: String,
    pub kind: RustTargetKind,
    // TODO Removed Option type, check
    pub edition: RustEdition,
    // TODO Removed Option type, check
    pub doctest: bool,
    #[serde(default, skip_serializing_if = "Vec::is_empty")]
    pub required_features: Vec<String>,
}

#[derive(Serialize_repr, Deserialize_repr, Default)]
#[repr(u8)]
pub enum RustTargetKind {
    #[default]
    Lib = 1,
    Bin = 2,
    Test = 3,
    Example = 4,
    Bench = 5,
    CustomBuild = 6,
    Unknown = 7,
}

#[derive(Serialize, Deserialize, Default)]
#[serde(rename_all = "kebab-case")]
pub enum RustPackageOrigin {
    Stdlib,
    #[default]
    Workspace,
    Dependency,
    StdlibDependency,
}

#[derive(Serialize_repr, Deserialize_repr, Default)]
#[repr(u16)]
pub enum RustEdition {
    Edition2015 = 2015,
    #[default]
    Edition2018 = 2018,
    Edition2021 = 2021,
}

#[derive(Serialize, Deserialize, Default)]
#[serde(rename_all = "camelCase")]
pub struct RustFeature {
    pub name: String,
    pub dependencies: Vec<String>,
}

#[derive(Serialize, Deserialize, Default)]
#[serde(rename_all = "camelCase")]
pub struct RustCfgOptions {
    #[serde(default, skip_serializing_if = "HashMap::is_empty")]
    pub key_value_options: HashMap<String, Vec<String>>,
    #[serde(default, skip_serializing_if = "Vec::is_empty")]
    pub name_options: Vec<String>,
}

#[derive(Serialize, Deserialize, Default)]
#[serde(rename_all = "camelCase")]
pub struct RustProcMacroArtifact {
    #[serde(skip_serializing_if = "Option::is_none")]
    pub path: Option<Uri>, // path to compiled lib of proc macro .so on linux, .dll on windows .dylib on mac
                           // RUSTC_BOOTSTRAP=1 cargo check --message-format json --workspace --all-targets -Z unstable-options --keep-going | grep ""
                           // we don't need hash. It is calculated by IntelliJ-Rust
                           //pub hash: String, // ignore
}

#[derive(Serialize, Deserialize, Default)]
#[serde(rename_all = "camelCase")]
pub struct RustPackage {
    pub id: String,
<<<<<<< HEAD
    pub version: String,
    pub origin: String,
    pub edition: RustEdition,
=======
    #[serde(skip_serializing_if = "Option::is_none")]
    pub version: Option<String>,
    #[serde(skip_serializing_if = "Option::is_none")]
    pub origin: Option<RustPackageOrigin>,
    #[serde(skip_serializing_if = "Option::is_none")]
    pub edition: Option<RustEdition>,
>>>>>>> b57088d5
    #[serde(skip_serializing_if = "Option::is_none")]
    pub source: Option<String>,
    pub targets: Vec<RustTarget>,
    pub all_targets: Vec<RustTarget>,
    pub features: Vec<RustFeature>,
    pub enabled_features: Vec<String>, //?
    #[serde(skip_serializing_if = "Option::is_none")]
    pub cfg_options: Option<RustCfgOptions>, //Null or check where it comes from in current plugin implementaion
    pub env: HashMap<String, String>, //? to co ma plugin: https://github.com/intellij-rust/intellij-rust/blob/d99a5fcd5de6dd4bd81d18d67e0c6718e7612127/src/main/kotlin/org/rust/cargo/toolchain/impl/CargoMetadata.kt#L438 to co wysyła ZPP: https://github.com/ZPP-This-is-fine/bazel-bsp/blob/712e005abcd9d3f0a02a2d2001d486f2c728559e/server/src/main/java/org/jetbrains/bsp/bazel/server/sync/languages/rust/RustWorkspaceResolver.kt#L155
    #[serde(skip_serializing_if = "Option::is_none")]
    pub out_dir_url: Option<String>, // tutaj Null, bo nie mamy pojęcia co to
    #[serde(skip_serializing_if = "Option::is_none")]
    pub proc_macro_artifact: Option<RustProcMacroArtifact>, //?
}

#[derive(Serialize, Deserialize, Default)]
#[serde(rename_all = "camelCase")]
pub struct RustDepKindInfo {
    pub kind: RustDepKind,
    #[serde(skip_serializing_if = "Option::is_none")]
    pub target: Option<String>,
}

#[derive(Serialize_repr, Deserialize_repr, Default)]
#[repr(u8)]
pub enum RustDepKind {
    Unclassified = 1,
    Stdlib = 2,
    #[default]
    Normal = 3,
    Dev = 4,
    Build = 5,
}

#[derive(Serialize, Deserialize, Default)]
#[serde(rename_all = "camelCase")]
pub struct RustDependency {
    pub target: String,
    #[serde(skip_serializing_if = "Option::is_none")]
    pub name: Option<String>,
    #[serde(default, skip_serializing_if = "Vec::is_empty")]
    pub dep_kinds: Vec<RustDepKindInfo>,
}

#[cfg(test)]
mod test {
    use super::*;
    use crate::tests::test_deserialization;
    use insta::assert_json_snapshot;

    #[test]
    fn rust_workspace_method() {
        assert_eq!(RustWorkspace::METHOD, "buildTarget/rustWorkspace");
    }

    #[test]
    fn rust_workspace_params() {
        test_deserialization(
            r#"{"targets":[{"uri":""}]}"#,
            &RustWorkspaceParams {
                targets: vec![BuildTargetIdentifier::default()],
            },
        );
        test_deserialization(r#"{"targets":[]}"#, &RustWorkspaceParams::default());
    }

    #[test]
    fn rust_workspace_result() {
        let result = RustWorkspaceResult {
            packages: vec![RustPackage::default()],
            raw_dependencies: HashMap::from([(
                "package_id".to_string(),
                RustRawDependency::default(),
            )]),
            dependencies: HashMap::from([("source".to_string(), RustDependency::default())]),
            resolved_targets: vec![BuildTargetIdentifier::default()],
        };

        assert_json_snapshot!(result, @r###"
        {
          "packages": [
            {
              "id": "",
              "version": "",
              "origin": "",
              "edition": 2018,
              "targets": [],
              "allTargets": [],
              "features": [],
              "enabledFeatures": [],
              "env": {}
            }
          ],
          "rawDependencies": {
            "package_id": {
              "name": "",
              "features": []
            }
          },
          "dependencies": {
            "source": {
              "target": ""
            }
          },
          "resolvedTargets": [
            {
              "uri": ""
            }
          ]
        }
        "###);

        assert_json_snapshot!(RustWorkspaceParams::default(), @r###"
        {
          "targets": []
        }
        "###);
    }

    #[test]
    fn rust_raw_dependency() {
        let dependency = RustRawDependency {
            name: "test_name".to_string(),
            rename: Some("test_rename".to_string()),
            kind: Some("test_kind".to_string()),
            target: Some("test_target".to_string()),
            optional: Some(false),
            uses_default_features: Some(false),
            features: vec!["test_feature".to_string()],
        };

        assert_json_snapshot!(dependency, @r###"
        {
          "name": "test_name",
          "rename": "test_rename",
          "kind": "test_kind",
          "target": "test_target",
          "optional": false,
          "usesDefaultFeatures": false,
          "features": [
            "test_feature"
          ]
        }
        "###);

        assert_json_snapshot!(RustRawDependency::default(), @r###"
        {
          "name": "",
          "features": []
        }
        "###);
    }

    #[test]
    fn rust_target() {
        let target = RustTarget {
            name: "test_name".to_string(),
            crate_root_url: "test_crate_url".to_string(),
            package_root_url: "test_root_url".to_string(),
            kind: RustTargetKind::default(),
            edition: RustEdition::default(),
            doctest: false,
            required_features: vec!["test_feature".to_string()],
        };

        assert_json_snapshot!(target, @r###"
        {
          "name": "test_name",
          "crateRootUrl": "test_crate_url",
          "packageRootUrl": "test_root_url",
          "kind": 1,
          "edition": 2018,
          "doctest": false,
          "requiredFeatures": [
            "test_feature"
          ]
        }
        "###);

        assert_json_snapshot!(RustTarget::default(), @r###"
        {
          "name": "",
          "crateRootUrl": "",
          "packageRootUrl": "",
          "kind": 1,
          "edition": 2018,
          "doctest": false
        }
        "###);
    }

    #[test]
    fn rust_feature() {
        let feature = RustFeature {
            name: "test_name".to_string(),
            dependencies: vec!["test_feature".to_string()],
        };

        assert_json_snapshot!(feature, @r###"
        {
          "name": "test_name",
          "dependencies": [
            "test_feature"
          ]
        }
        "###);

        assert_json_snapshot!(RustFeature::default(), @r###"
        {
          "name": "",
          "dependencies": []
        }
        "###);
    }

    #[test]
    fn rust_cfg_options() {
        let cfg_options = RustCfgOptions {
            key_value_options: HashMap::from([("key".to_string(), vec!["value".to_string()])]),
            name_options: vec!["name1".to_string(), "name2".to_string()],
        };

        assert_json_snapshot!(cfg_options, @r###"
        {
          "keyValueOptions": {
            "key": [
              "value"
            ]
          },
          "nameOptions": [
            "name1",
            "name2"
          ]
        }
        "###);

        assert_json_snapshot!(RustCfgOptions::default(), @r###"
        {}
        "###);
    }

    #[test]
    fn rust_proc_macro_artifact() {
        let proc_macro_artifact = RustProcMacroArtifact {
            path: Some("test_path".to_string()),
        };

        assert_json_snapshot!(proc_macro_artifact, @r###"
        {
          "path": "test_path"
        }
        "###);

        assert_json_snapshot!(RustProcMacroArtifact::default(), @r###"
        {}
        "###);
    }

    #[test]
    fn rust_package() {
        let package = RustPackage {
            id: "test_id".to_string(),
<<<<<<< HEAD
            version: "test_version".to_string(),
            origin: "test_origin".to_string(),
            edition: RustEdition::default(),
=======
            version: Some("test_version".to_string()),
            origin: Some(RustPackageOrigin::default()),
            edition: Some(RustEdition::default()),
>>>>>>> b57088d5
            source: Some("test_source".to_string()),
            targets: vec![RustTarget::default()],
            all_targets: vec![RustTarget::default()],
            features: vec![RustFeature::default()],
            enabled_features: vec!["feature1".to_string(), "feature2".to_string()],
            cfg_options: Some(RustCfgOptions::default()),
            env: HashMap::from([("key".to_string(), "value".to_string())]),
            out_dir_url: Some("test_out_dir_url".to_string()),
            proc_macro_artifact: Some(RustProcMacroArtifact::default()),
        };

        assert_json_snapshot!(package, @r###"
        {
          "id": "test_id",
          "version": "test_version",
          "origin": "workspace",
          "edition": 2018,
          "source": "test_source",
          "targets": [
            {
              "name": "",
              "crateRootUrl": "",
              "packageRootUrl": "",
              "kind": 1,
              "edition": 2018,
              "doctest": false
            }
          ],
          "allTargets": [
            {
              "name": "",
              "crateRootUrl": "",
              "packageRootUrl": "",
              "kind": 1,
              "edition": 2018,
              "doctest": false
            }
          ],
          "features": [
            {
              "name": "",
              "dependencies": []
            }
          ],
          "enabledFeatures": [
            "feature1",
            "feature2"
          ],
          "cfgOptions": {},
          "env": {
            "key": "value"
          },
          "outDirUrl": "test_out_dir_url",
          "procMacroArtifact": {}
        }
        "###);

        assert_json_snapshot!(RustPackage::default(), @r###"
        {
          "id": "",
          "version": "",
          "origin": "",
          "edition": 2018,
          "targets": [],
          "allTargets": [],
          "features": [],
          "enabledFeatures": [],
          "env": {}
        }
        "###);
    }

    #[test]
    fn rust_dep_kind_info() {
        let dep_kind_info = RustDepKindInfo {
            kind: RustDepKind::default(),
            target: Some("test_target".to_string()),
        };

        assert_json_snapshot!(dep_kind_info, @r###"
        {
          "kind": 3,
          "target": "test_target"
        }
        "###);

        assert_json_snapshot!(RustDepKindInfo::default(), @r###"
        {
          "kind": 3
        }
        "###);
    }

    #[test]
    fn rust_dependency() {
        let dependency = RustDependency {
            target: "test_target".to_string(),
            name: Some("test_name".to_string()),
            dep_kinds: vec![RustDepKindInfo::default()],
        };

        assert_json_snapshot!(dependency, @r###"
        {
          "target": "test_target",
          "name": "test_name",
          "depKinds": [
            {
              "kind": 3
            }
          ]
        }
        "###);

        assert_json_snapshot!(RustDependency::default(), @r###"
        {
          "target": ""
        }
        "###);
    }

    #[test]
    fn rust_target_kind() {
        assert_json_snapshot!(RustTargetKind::Lib, @"1");
        assert_json_snapshot!(RustTargetKind::Bin, @"2");
        assert_json_snapshot!(RustTargetKind::Test, @"3");
        assert_json_snapshot!(RustTargetKind::Example, @"4");
        assert_json_snapshot!(RustTargetKind::Bench, @"5");
        assert_json_snapshot!(RustTargetKind::CustomBuild, @"6");
        assert_json_snapshot!(RustTargetKind::Unknown, @"7");
    }

    #[test]
    fn rust_dep_kind() {
        assert_json_snapshot!(RustDepKind::Unclassified, @"1");
        assert_json_snapshot!(RustDepKind::Stdlib, @"2");
        assert_json_snapshot!(RustDepKind::Normal, @"3");
        assert_json_snapshot!(RustDepKind::Dev, @"4");
        assert_json_snapshot!(RustDepKind::Build, @"5");
    }

    #[test]
    fn rust_edition() {
        assert_json_snapshot!(RustEdition::Edition2015, @"2015");
        assert_json_snapshot!(RustEdition::Edition2018, @"2018");
        assert_json_snapshot!(RustEdition::Edition2021, @"2021");
    }

    #[test]
    fn rust_package_origin() {
        assert_json_snapshot!(RustPackageOrigin::Stdlib, @r###""stdlib""###);
        assert_json_snapshot!(RustPackageOrigin::Workspace, @r###""workspace""###);
        assert_json_snapshot!(RustPackageOrigin::Dependency, @r###""dependency""###);
        assert_json_snapshot!(RustPackageOrigin::StdlibDependency, @r###""stdlib-dependency""###);
    }
}<|MERGE_RESOLUTION|>--- conflicted
+++ resolved
@@ -23,11 +23,8 @@
 #[serde(rename_all = "camelCase")]
 pub struct RustWorkspaceResult {
     pub packages: Vec<RustPackage>, // obcięcie do tego od czego zależą przesłane targety (od biedy wszystko)
-    pub raw_dependencies: HashMap<String, RustRawDependency>, //suma dependencji pakietów targetów
-    // zdobądź wszystkie pakiety targetów
-    // dostań ich zależności
-    pub dependencies: HashMap<String, RustDependency>, //zmapowane RustRawDependency na RustDependency
-    // weź każdą zależność i znajdź jej źródło
+    pub raw_dependencies: HashMap<String, RustRawDependency>, //suma dependencji pakietów targetów (1)zdobądź wszystkie pakiety targetów (2) dostań ich zależności
+    pub dependencies: HashMap<String, RustDependency>, //zmapowane RustRawDependency na RustDependency (1)weź każdą zależność i znajdź jej źródło
     pub resolved_targets: Vec<BuildTargetIdentifier>,
 }
 
@@ -125,18 +122,9 @@
 #[serde(rename_all = "camelCase")]
 pub struct RustPackage {
     pub id: String,
-<<<<<<< HEAD
     pub version: String,
-    pub origin: String,
+    pub origin: RustPackageOrigin,
     pub edition: RustEdition,
-=======
-    #[serde(skip_serializing_if = "Option::is_none")]
-    pub version: Option<String>,
-    #[serde(skip_serializing_if = "Option::is_none")]
-    pub origin: Option<RustPackageOrigin>,
-    #[serde(skip_serializing_if = "Option::is_none")]
-    pub edition: Option<RustEdition>,
->>>>>>> b57088d5
     #[serde(skip_serializing_if = "Option::is_none")]
     pub source: Option<String>,
     pub targets: Vec<RustTarget>,
@@ -399,15 +387,9 @@
     fn rust_package() {
         let package = RustPackage {
             id: "test_id".to_string(),
-<<<<<<< HEAD
             version: "test_version".to_string(),
-            origin: "test_origin".to_string(),
+            origin: RustPackageOrigin::default(),
             edition: RustEdition::default(),
-=======
-            version: Some("test_version".to_string()),
-            origin: Some(RustPackageOrigin::default()),
-            edition: Some(RustEdition::default()),
->>>>>>> b57088d5
             source: Some("test_source".to_string()),
             targets: vec![RustTarget::default()],
             all_targets: vec![RustTarget::default()],
