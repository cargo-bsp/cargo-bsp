<<<<<<< HEAD
use std::collections::{BTreeMap, BTreeSet};

=======
use crate::extensions::cargo::Feature;
use crate::extensions::FeaturesDependencyGraph;
use crate::requests::Request;
use crate::{BuildTargetIdentifier, RustEdition, Uri};
>>>>>>> 14377d6f
use serde::{Deserialize, Serialize};
use serde_repr::{Deserialize_repr, Serialize_repr};

use crate::extensions::cargo::Feature;
use crate::extensions::{FeatureDependencyGraph, RustEdition};
use crate::requests::Request;
use crate::{BuildTargetIdentifier, EnvironmentVariables, URI};

#[derive(Debug)]
pub enum RustWorkspace {}

/// The Rust workspace request is sent from the client to the server to query for
/// the information about project's workspace for the given list of build targets.
///
/// The request is essential to connect and work with `intellij-rust` plugin.
///
/// The request may take a long time, as it may require building a project to some extent
/// (for example with `cargo check` command).
impl Request for RustWorkspace {
    type Params = RustWorkspaceParams;
    type Result = RustWorkspaceResult;
    const METHOD: &'static str = "buildTarget/rustWorkspace";
}

#[derive(Debug, PartialEq, Serialize, Deserialize, Default)]
#[serde(rename_all = "camelCase")]
pub struct RustWorkspaceParams {
    /** A sequence of build targets for workspace resolution. */
    pub targets: Vec<BuildTargetIdentifier>,
}

#[derive(Clone, Debug, Default, Serialize, Deserialize)]
#[serde(transparent)]
pub struct RustRawDependencies(pub BTreeMap<String, Vec<RustRawDependency>>);

impl std::ops::Deref for RustRawDependencies {
    type Target = BTreeMap<String, Vec<RustRawDependency>>;

    fn deref(&self) -> &Self::Target {
        &self.0
    }
}

impl From<BTreeMap<String, Vec<RustRawDependency>>> for RustRawDependencies {
    fn from(input: BTreeMap<String, Vec<RustRawDependency>>) -> Self {
        Self(input)
    }
}

#[derive(Clone, Debug, Default, Serialize, Deserialize)]
#[serde(transparent)]
pub struct RustDependencies(pub BTreeMap<String, Vec<RustDependency>>);

impl std::ops::Deref for RustDependencies {
    type Target = BTreeMap<String, Vec<RustDependency>>;

    fn deref(&self) -> &Self::Target {
        &self.0
    }
}

impl From<BTreeMap<String, Vec<RustDependency>>> for RustDependencies {
    fn from(input: BTreeMap<String, Vec<RustDependency>>) -> Self {
        Self(input)
    }
}

#[derive(Serialize, Deserialize, Default)]
#[serde(rename_all = "camelCase")]
pub struct RustWorkspaceResult {
    /** Packages of given targets. */
    pub packages: Vec<RustPackage>,
    /** Dependencies as listed in the package `Cargo.toml`,
    without package resolution or any additional data. */
    pub raw_dependencies: RustRawDependencies,
    /** Resolved dependencies of the package. Handles renamed dependencies. */
    pub dependencies: RustDependencies,
    /** A sequence of build targets taken into consideration during build process. */
    pub resolved_targets: Vec<BuildTargetIdentifier>,
}

#[derive(Serialize, Deserialize, Default, Clone, Debug)]
#[serde(rename_all = "camelCase")]
pub struct RustRawDependency {
    /** The name of the dependency. */
    pub name: String,
    /** Name to which this dependency is renamed when declared in Cargo.toml. */
    #[serde(default, skip_serializing_if = "Option::is_none")]
    pub rename: Option<String>,
    /** The dependency kind. */
    #[serde(default, skip_serializing_if = "Option::is_none")]
    pub kind: Option<RustDepKind>,
    /** The target platform for the dependency. */
    #[serde(default, skip_serializing_if = "Option::is_none")]
    pub target: Option<String>,
    /** Indicates whether this is an optional dependency. */
    pub optional: bool,
    /** Indicates whether default features are enabled. */
    pub uses_default_features: bool,
    /** A sequence of enabled features. **/
    pub features: BTreeSet<Feature>,
}

/** This structure is embedded in the `data?: BuildTargetData` field, when the
`dataKind` field contains "rust". */
#[derive(Serialize, Deserialize, Default, Clone)]
#[serde(rename_all = "camelCase")]
pub struct RustBuildTarget {
    /** The name of the target. */
    pub name: String,
    /** Path to the root module of the crate. */
    pub crate_root_url: URI,
    /** A target's kind. */
    pub kind: RustTargetKind,
    /** Type of output that is produced by a crate during the build process.
    The crate type determines how the source code is compiled. */
    #[serde(default, skip_serializing_if = "Vec::is_empty")]
    pub crate_types: Vec<RustCrateType>,
    /** The Rust edition of the target. */
    pub edition: RustEdition,
    /** Whether or not this target has doc tests enabled, and
    the target is compatible with doc testing. */
    pub doctest: bool,
    /** A sequence of required features. */
    #[serde(default, skip_serializing_if = "BTreeSet::is_empty")]
    pub required_features: BTreeSet<Feature>,
}

#[derive(Serialize_repr, Deserialize_repr, Default, Clone)]
#[repr(u8)]
pub enum RustTargetKind {
    /** For lib targets. */
    #[default]
    Lib = 1,
    /** For binaries. */
    Bin = 2,
    /** For integration tests. */
    Test = 3,
    /** For examples. */
    Example = 4,
    /** For benchmarks. */
    Bench = 5,
    /** For build scripts. */
    CustomBuild = 6,
    /** For unknown targets. */
    Unknown = 7,
}

/** Crate types (`lib`, `rlib`, `dylib`, `cdylib`, `staticlib`) are listed for
`lib` and `example` target kinds. For other target kinds `bin` crate type is listed. */
#[derive(Serialize_repr, Deserialize_repr, Default, Clone)]
#[repr(u8)]
pub enum RustCrateType {
    Bin = 1,
    #[default]
    Lib = 2,
    Rlib = 3,
    Dylib = 4,
    Cdylib = 5,
    Staticlib = 6,
    ProcMacro = 7,
    Unknown = 8,
}

<<<<<<< HEAD
#[derive(Clone, Debug, Default, Eq, PartialEq, Hash, Ord, PartialOrd, Serialize, Deserialize)]
#[serde(transparent)]
pub struct RustPackageOrigin(pub std::borrow::Cow<'static, str>);

impl RustPackageOrigin {
    /// External dependency of [WORKSPACE] or other [DEPENDENCY] package.
    pub const DEPENDENCY: RustPackageOrigin = RustPackageOrigin::new("dependency");
    /// The package comes from the standard library.
    pub const STDLIB: RustPackageOrigin = RustPackageOrigin::new("stdlib");
    /// External dependency of [STDLIB] or other [STDLIB_DEPENDENCY] package.
    pub const STDLIB_DEPENDENCY: RustPackageOrigin = RustPackageOrigin::new("stdlib-dependency");
    /// The package is a part of our workspace.
    pub const WORKSPACE: RustPackageOrigin = RustPackageOrigin::new("workspace");

    pub const fn new(tag: &'static str) -> Self {
        Self(std::borrow::Cow::Borrowed(tag))
    }
=======
#[derive(Serialize, Deserialize, Default)]
#[serde(rename_all = "kebab-case")]
pub enum RustPackageOrigin {
    /** The package comes from the standard library. */
    Stdlib,
    /** The package is a part of our workspace. */
    #[default]
    Workspace,
    /** External dependency of [WORKSPACE] or other [DEPENDENCY] package. */
    Dependency,
    /** External dependency of [STDLIB] or other [STDLIB_DEPENDENCY] package. */
    StdlibDependency,
>>>>>>> 14377d6f
}

/** A `crate` is the smallest amount of code that the Rust compiler considers at a time.
It can come in one of two forms: a binary crate or a library crate.
`Binary crates` are programs you can compile to an executable that you can run,
such as a command-line program or a server.
Each must have a function called main that defines what happens when the executable runs.
`Library crates` don’t have a main function, and they don’t compile to an executable.
Instead, they define functionality intended to be shared with multiple projects.

A `package` is a bundle of one or more crates that provides a set of functionality.
It contains a Cargo.toml file that describes how to build those crates.
A package can contain many binary crates, but at most only one library crate.
However, it must contain at least one crate, whether that’s a library or binary crate. */
#[derive(Serialize, Deserialize, Default)]
#[serde(rename_all = "camelCase")]
pub struct RustPackage {
    /** The package’s unique identifier. */
    pub id: String,
    /** The package's root path. */
    pub root_url: URI,
    /** The name of the package. */
    pub name: String,
    /** The version of the package. */
    pub version: String,
    /** Defines a reason a package is in a project. */
    pub origin: RustPackageOrigin,
    /** Code edition of the package. */
    pub edition: RustEdition,
    /** The source ID of the dependency, `null` for the root package and path dependencies. */
    #[serde(default, skip_serializing_if = "Option::is_none")]
    pub source: Option<String>,
    /** Corresponds to source files which can be compiled into a crate from this package.
    Contains only resolved targets without conflicts. */
    pub resolved_targets: Vec<RustBuildTarget>,
    /** Same as `targets`, but contains all targets from this package.
    `targets` should be the subset of `allTargets`. */
    pub all_targets: Vec<RustBuildTarget>,
    /** Set of features defined for the package (including optional dependencies).
    Each feature maps to an array of features or dependencies it enables.
    The entry named "default" defines which features are enabled by default. */
<<<<<<< HEAD
    pub features: FeatureDependencyGraph,
=======
    pub features: FeaturesDependencyGraph,
>>>>>>> 14377d6f
    /** Array of features enabled on this package. */
    pub enabled_features: BTreeSet<Feature>,
    /** Conditional compilation flags that can be set based on certain conditions.
    They can be used to enable or disable certain sections of code during the build process.
    `cfgs` in Rust can take one of two forms: "cfg1" or "cfg2=\"string\"".
    The `cfg` is split by '=' delimiter and the first half becomes key and
    the second is aggregated to the value in `RustCfgOptions`.
    For "cfg1" the value is empty. */
    #[serde(default, skip_serializing_if = "BTreeMap::is_empty")]
    pub cfg_options: RustCfgOptions,
    /** Environment variables for the package. */
    #[serde(default, skip_serializing_if = "BTreeMap::is_empty")]
    pub env: EnvironmentVariables,
    /** An absolute path which is used as a value of `OUT_DIR` environmental
    variable when compiling current package. */
    #[serde(default, skip_serializing_if = "Option::is_none")]
    pub out_dir_url: Option<URI>,
    /** File path to compiled output of a procedural macro crate.
    Procedural macros are macros that generate code at compile time.
    Contains files with file extensions: `.dll`, `.so` or `.dylib`. */
    #[serde(default, skip_serializing_if = "Option::is_none")]
    pub proc_macro_artifact: Option<String>,
}

#[derive(Serialize, Deserialize, Default, Clone, Debug)]
#[serde(rename_all = "camelCase")]
pub struct RustDepKindInfo {
    /** The dependency kind. */
    pub kind: RustDepKind,
    /** The target platform for the dependency. */
    #[serde(default, skip_serializing_if = "Option::is_none")]
    pub target: Option<String>,
}

#[derive(Clone, Debug, Default, Eq, PartialEq, Hash, Ord, PartialOrd, Serialize, Deserialize)]
#[serde(transparent)]
pub struct RustDepKind(pub std::borrow::Cow<'static, str>);

impl RustDepKind {
    /// For [build-dependencies].
    pub const BUILD: RustDepKind = RustDepKind::new("build");
    /// For [dev-dependencies].
    pub const DEV: RustDepKind = RustDepKind::new("dev");
    /// For [dependencies].
    pub const NORMAL: RustDepKind = RustDepKind::new("normal");
    /// For old Cargo versions prior to `1.41.0`.
    pub const UNCLASSIFIED: RustDepKind = RustDepKind::new("unclassified");

    pub const fn new(tag: &'static str) -> Self {
        Self(std::borrow::Cow::Borrowed(tag))
    }
}

#[derive(Serialize, Deserialize, Default, Clone, Debug)]
#[serde(rename_all = "camelCase")]
pub struct RustDependency {
    /** The Package ID of the dependency. */
    pub pkg: String,
    /** The name of the dependency's library target.
    If this is a renamed dependency, this is the new name. */
    #[serde(default, skip_serializing_if = "Option::is_none")]
    pub name: Option<String>,
    /** Array of dependency kinds. */
    pub dep_kinds: Vec<RustDepKindInfo>,
}

#[derive(Clone, Debug, Default, Eq, PartialEq, Hash, Ord, PartialOrd, Serialize, Deserialize)]
#[serde(transparent)]
pub struct RustCfgOptions(pub BTreeMap<String, Vec<String>>);

impl std::ops::Deref for RustCfgOptions {
    type Target = BTreeMap<String, Vec<String>>;

    fn deref(&self) -> &Self::Target {
        &self.0
    }
}

impl From<BTreeMap<String, Vec<String>>> for RustCfgOptions {
    fn from(input: BTreeMap<String, Vec<String>>) -> Self {
        Self(input)
    }
}

#[cfg(test)]
mod test {
    use insta::assert_json_snapshot;
    use std::collections::BTreeMap;

    use crate::tests::test_deserialization;

    use super::*;

    #[test]
    fn rust_workspace_method() {
        assert_eq!(RustWorkspace::METHOD, "buildTarget/rustWorkspace");
    }

    #[test]
    fn rust_workspace_params() {
        test_deserialization(
            r#"{"targets":[{"uri":""}]}"#,
            &RustWorkspaceParams {
                targets: vec![BuildTargetIdentifier::default()],
            },
        );
        test_deserialization(r#"{"targets":[]}"#, &RustWorkspaceParams::default());
    }

    #[test]
    fn rust_workspace_result() {
        let result = RustWorkspaceResult {
            packages: vec![RustPackage::default()],
            raw_dependencies: BTreeMap::from([(
                "package_id".to_string(),
                vec![RustRawDependency::default()],
            )])
            .into(),
            dependencies: BTreeMap::from([(
                "package_id".to_string(),
                vec![RustDependency::default()],
            )])
            .into(),
            resolved_targets: vec![BuildTargetIdentifier::default()],
        };

        assert_json_snapshot!(result, @r#"
        {
          "packages": [
            {
              "id": "",
              "rootUrl": "",
              "name": "",
              "version": "",
              "origin": "",
              "edition": "",
              "resolvedTargets": [],
              "allTargets": [],
              "features": {},
<<<<<<< HEAD
              "enabledFeatures": []
=======
              "enabledFeatures": [],
              "cfgOptions": {},
              "env": {}
>>>>>>> 14377d6f
            }
          ],
          "rawDependencies": {
            "package_id": [
              {
                "name": "",
                "optional": false,
                "usesDefaultFeatures": false,
                "features": []
              }
            ]
          },
          "dependencies": {
            "package_id": [
              {
                "pkg": "",
                "depKinds": []
              }
            ]
          },
          "resolvedTargets": [
            {
              "uri": ""
            }
          ]
        }
        "#);

        assert_json_snapshot!(RustWorkspaceParams::default(), @r#"
        {
          "targets": []
        }
        "#);
    }

    #[test]
    fn rust_raw_dependency() {
        let dependency = RustRawDependency {
            name: "test_name".to_string(),
            rename: Some("test_rename".to_string()),
            kind: Some(RustDepKind::NORMAL),
            target: Some("test_target".to_string()),
            optional: false,
            uses_default_features: false,
            features: BTreeSet::from(["test_feature".into()]),
        };

        assert_json_snapshot!(dependency, @r#"
        {
          "name": "test_name",
          "rename": "test_rename",
          "kind": "normal",
          "target": "test_target",
          "optional": false,
          "usesDefaultFeatures": false,
          "features": [
            "test_feature"
          ]
        }
        "#);

        assert_json_snapshot!(RustRawDependency::default(), @r#"
        {
          "name": "",
          "optional": false,
          "usesDefaultFeatures": false,
          "features": []
        }
        "#);
    }

    #[test]
    fn rust_target() {
        let target = RustBuildTarget {
            name: "test_name".to_string(),
            crate_root_url: "test_crate_url".into(),
            kind: RustTargetKind::default(),
            crate_types: vec![RustCrateType::default()],
            edition: RustEdition::default(),
            doctest: false,
            required_features: BTreeSet::from(["test_feature".into()]),
        };

        assert_json_snapshot!(target, @r#"
        {
          "name": "test_name",
          "crateRootUrl": "test_crate_url",
          "kind": 1,
          "crateTypes": [
            2
          ],
          "edition": "",
          "doctest": false,
          "requiredFeatures": [
            "test_feature"
          ]
        }
        "#);

        assert_json_snapshot!(RustBuildTarget::default(), @r#"
        {
          "name": "",
          "crateRootUrl": "",
          "kind": 1,
          "edition": "",
<<<<<<< HEAD
          "doctest": false
=======
          "doctest": false,
          "requiredFeatures": []
>>>>>>> 14377d6f
        }
        "#);
    }

    #[test]
    fn rust_package() {
        let package = RustPackage {
            id: "test_id".to_string(),
            root_url: "test_root_url".into(),
            name: "test_name".to_string(),
            version: "test_version".to_string(),
            origin: RustPackageOrigin::WORKSPACE,
            edition: RustEdition::default(),
            source: Some("test_source".to_string()),
            resolved_targets: vec![RustBuildTarget::default()],
            all_targets: vec![RustBuildTarget::default()],
<<<<<<< HEAD
            features: BTreeMap::from([("test_feature".into(), BTreeSet::new())]).into(),
            enabled_features: BTreeSet::from(["test_feature".into()]),
            cfg_options: BTreeMap::from([(
                "test_cfg".to_string(),
                vec!["test_option".to_string()],
            )])
            .into(),
            env: BTreeMap::from([("key".to_string(), "value".to_string())]).into(),
            out_dir_url: Some("test_out_dir_url".into()),
            proc_macro_artifact: Some(String::default()),
=======
            features: BTreeMap::from([(
                Feature::from("test_feature"),
                vec![Feature::from("test_feature_dependency")],
            )]),
            enabled_features: BTreeSet::from([Feature::from("test_feature")]),
            cfg_options: HashMap::from([("test_cfg".to_string(), vec!["test_option".to_string()])]),
            env: HashMap::from([("key".to_string(), "value".to_string())]),
            out_dir_url: Some("test_out_dir_url".to_string()),
            proc_macro_artifact: Some(Uri::default()),
>>>>>>> 14377d6f
        };

        assert_json_snapshot!(package, @r#"
        {
          "id": "test_id",
          "rootUrl": "test_root_url",
          "name": "test_name",
          "version": "test_version",
          "origin": "workspace",
          "edition": "",
          "source": "test_source",
          "resolvedTargets": [
            {
              "name": "",
              "crateRootUrl": "",
              "kind": 1,
              "edition": "",
              "doctest": false
            }
          ],
          "allTargets": [
            {
              "name": "",
              "crateRootUrl": "",
              "kind": 1,
              "edition": "",
<<<<<<< HEAD
              "doctest": false
            }
          ],
          "features": {
            "test_feature": []
=======
              "doctest": false,
              "requiredFeatures": []
            }
          ],
          "features": {
            "test_feature": [
              "test_feature_dependency"
            ]
>>>>>>> 14377d6f
          },
          "enabledFeatures": [
            "test_feature"
          ],
          "cfgOptions": {
            "test_cfg": [
              "test_option"
            ]
          },
          "env": {
            "key": "value"
          },
          "outDirUrl": "test_out_dir_url",
          "procMacroArtifact": ""
        }
        "#);

        assert_json_snapshot!(RustPackage::default(), @r#"
        {
          "id": "",
          "rootUrl": "",
          "name": "",
          "version": "",
          "origin": "",
          "edition": "",
          "resolvedTargets": [],
          "allTargets": [],
          "features": {},
<<<<<<< HEAD
          "enabledFeatures": []
=======
          "enabledFeatures": [],
          "cfgOptions": {},
          "env": {}
>>>>>>> 14377d6f
        }
        "#);
    }

    #[test]
    fn rust_dep_kind_info() {
        let dep_kind_info = RustDepKindInfo {
            kind: RustDepKind::NORMAL,
            target: Some("test_target".to_string()),
        };

        assert_json_snapshot!(dep_kind_info, @r#"
        {
          "kind": "normal",
          "target": "test_target"
        }
        "#);

        assert_json_snapshot!(RustDepKindInfo::default(), @r#"
        {
          "kind": ""
        }
        "#);
    }

    #[test]
    fn rust_dependency() {
        let dependency = RustDependency {
            name: Some("test_name".to_string()),
            pkg: "test_target".to_string(),
            dep_kinds: vec![RustDepKindInfo::default()],
        };

        assert_json_snapshot!(dependency, @r#"
        {
          "pkg": "test_target",
          "name": "test_name",
          "depKinds": [
            {
              "kind": ""
            }
          ]
        }
        "#);

        assert_json_snapshot!(RustDependency::default(), @r#"
        {
          "pkg": "",
          "depKinds": []
        }
        "#);
    }

    #[test]
    fn rust_target_kind() {
        assert_json_snapshot!(RustTargetKind::Lib, @"1");
        assert_json_snapshot!(RustTargetKind::Bin, @"2");
        assert_json_snapshot!(RustTargetKind::Test, @"3");
        assert_json_snapshot!(RustTargetKind::Example, @"4");
        assert_json_snapshot!(RustTargetKind::Bench, @"5");
        assert_json_snapshot!(RustTargetKind::CustomBuild, @"6");
        assert_json_snapshot!(RustTargetKind::Unknown, @"7");
    }

    #[test]
    fn rust_dep_kind() {
        assert_json_snapshot!(RustDepKind::UNCLASSIFIED, @r#""unclassified""#);
        assert_json_snapshot!(RustDepKind::NORMAL, @r#""normal""#);
        assert_json_snapshot!(RustDepKind::DEV, @r#""dev""#);
        assert_json_snapshot!(RustDepKind::BUILD, @r#""build""#);
    }

    #[test]
    fn rust_package_origin() {
        assert_json_snapshot!(RustPackageOrigin::STDLIB, @r#""stdlib""#);
        assert_json_snapshot!(RustPackageOrigin::WORKSPACE, @r#""workspace""#);
        assert_json_snapshot!(RustPackageOrigin::DEPENDENCY, @r#""dependency""#);
        assert_json_snapshot!(RustPackageOrigin::STDLIB_DEPENDENCY, @r#""stdlib-dependency""#);
    }

    #[test]
    fn rust_crate_type() {
        assert_json_snapshot!(RustCrateType::Bin, @"1");
        assert_json_snapshot!(RustCrateType::Lib, @"2");
        assert_json_snapshot!(RustCrateType::Rlib, @"3");
        assert_json_snapshot!(RustCrateType::Dylib, @"4");
        assert_json_snapshot!(RustCrateType::Cdylib, @"5");
        assert_json_snapshot!(RustCrateType::Staticlib, @"6");
        assert_json_snapshot!(RustCrateType::ProcMacro, @"7");
        assert_json_snapshot!(RustCrateType::Unknown, @"8");
    }
}<|MERGE_RESOLUTION|>--- conflicted
+++ resolved
@@ -1,12 +1,5 @@
-<<<<<<< HEAD
 use std::collections::{BTreeMap, BTreeSet};
 
-=======
-use crate::extensions::cargo::Feature;
-use crate::extensions::FeaturesDependencyGraph;
-use crate::requests::Request;
-use crate::{BuildTargetIdentifier, RustEdition, Uri};
->>>>>>> 14377d6f
 use serde::{Deserialize, Serialize};
 use serde_repr::{Deserialize_repr, Serialize_repr};
 
@@ -171,7 +164,6 @@
     Unknown = 8,
 }
 
-<<<<<<< HEAD
 #[derive(Clone, Debug, Default, Eq, PartialEq, Hash, Ord, PartialOrd, Serialize, Deserialize)]
 #[serde(transparent)]
 pub struct RustPackageOrigin(pub std::borrow::Cow<'static, str>);
@@ -189,20 +181,6 @@
     pub const fn new(tag: &'static str) -> Self {
         Self(std::borrow::Cow::Borrowed(tag))
     }
-=======
-#[derive(Serialize, Deserialize, Default)]
-#[serde(rename_all = "kebab-case")]
-pub enum RustPackageOrigin {
-    /** The package comes from the standard library. */
-    Stdlib,
-    /** The package is a part of our workspace. */
-    #[default]
-    Workspace,
-    /** External dependency of [WORKSPACE] or other [DEPENDENCY] package. */
-    Dependency,
-    /** External dependency of [STDLIB] or other [STDLIB_DEPENDENCY] package. */
-    StdlibDependency,
->>>>>>> 14377d6f
 }
 
 /** A `crate` is the smallest amount of code that the Rust compiler considers at a time.
@@ -244,11 +222,7 @@
     /** Set of features defined for the package (including optional dependencies).
     Each feature maps to an array of features or dependencies it enables.
     The entry named "default" defines which features are enabled by default. */
-<<<<<<< HEAD
     pub features: FeatureDependencyGraph,
-=======
-    pub features: FeaturesDependencyGraph,
->>>>>>> 14377d6f
     /** Array of features enabled on this package. */
     pub enabled_features: BTreeSet<Feature>,
     /** Conditional compilation flags that can be set based on certain conditions.
@@ -335,12 +309,9 @@
 
 #[cfg(test)]
 mod test {
+    use super::*;
+    use crate::tests::test_deserialization;
     use insta::assert_json_snapshot;
-    use std::collections::BTreeMap;
-
-    use crate::tests::test_deserialization;
-
-    use super::*;
 
     #[test]
     fn rust_workspace_method() {
@@ -388,13 +359,7 @@
               "resolvedTargets": [],
               "allTargets": [],
               "features": {},
-<<<<<<< HEAD
               "enabledFeatures": []
-=======
-              "enabledFeatures": [],
-              "cfgOptions": {},
-              "env": {}
->>>>>>> 14377d6f
             }
           ],
           "rawDependencies": {
@@ -500,12 +465,7 @@
           "crateRootUrl": "",
           "kind": 1,
           "edition": "",
-<<<<<<< HEAD
           "doctest": false
-=======
-          "doctest": false,
-          "requiredFeatures": []
->>>>>>> 14377d6f
         }
         "#);
     }
@@ -522,8 +482,11 @@
             source: Some("test_source".to_string()),
             resolved_targets: vec![RustBuildTarget::default()],
             all_targets: vec![RustBuildTarget::default()],
-<<<<<<< HEAD
-            features: BTreeMap::from([("test_feature".into(), BTreeSet::new())]).into(),
+            features: BTreeMap::from([(
+                Feature::from("test_feature"),
+                BTreeSet::from([Feature::from("test_feature_dependency")]),
+            )])
+            .into(),
             enabled_features: BTreeSet::from(["test_feature".into()]),
             cfg_options: BTreeMap::from([(
                 "test_cfg".to_string(),
@@ -533,17 +496,6 @@
             env: BTreeMap::from([("key".to_string(), "value".to_string())]).into(),
             out_dir_url: Some("test_out_dir_url".into()),
             proc_macro_artifact: Some(String::default()),
-=======
-            features: BTreeMap::from([(
-                Feature::from("test_feature"),
-                vec![Feature::from("test_feature_dependency")],
-            )]),
-            enabled_features: BTreeSet::from([Feature::from("test_feature")]),
-            cfg_options: HashMap::from([("test_cfg".to_string(), vec!["test_option".to_string()])]),
-            env: HashMap::from([("key".to_string(), "value".to_string())]),
-            out_dir_url: Some("test_out_dir_url".to_string()),
-            proc_macro_artifact: Some(Uri::default()),
->>>>>>> 14377d6f
         };
 
         assert_json_snapshot!(package, @r#"
@@ -570,22 +522,13 @@
               "crateRootUrl": "",
               "kind": 1,
               "edition": "",
-<<<<<<< HEAD
               "doctest": false
-            }
-          ],
-          "features": {
-            "test_feature": []
-=======
-              "doctest": false,
-              "requiredFeatures": []
             }
           ],
           "features": {
             "test_feature": [
               "test_feature_dependency"
             ]
->>>>>>> 14377d6f
           },
           "enabledFeatures": [
             "test_feature"
@@ -614,13 +557,7 @@
           "resolvedTargets": [],
           "allTargets": [],
           "features": {},
-<<<<<<< HEAD
           "enabledFeatures": []
-=======
-          "enabledFeatures": [],
-          "cfgOptions": {},
-          "env": {}
->>>>>>> 14377d6f
         }
         "#);
     }
