--- conflicted
+++ resolved
@@ -176,12 +176,11 @@
     use super::*;
     use crate::utils::tests::no_more_msg;
     use bsp_server::Message;
+    use crossbeam_channel::unbounded;
+    use insta::{assert_json_snapshot, Settings};
+
     use bsp_types::requests::{Compile, CompileParams};
     use bsp_types::BuildTargetIdentifier;
-<<<<<<< HEAD
-=======
-    use cargo_metadata::Message::BuildFinished as BuildFinishedEnum;
->>>>>>> 45fe7b81
     use cargo_metadata::{BuildFinished, BuildFinishedBuilder};
     use crossbeam_channel::{unbounded, Sender};
     use insta::{assert_json_snapshot, Settings};
@@ -230,7 +229,6 @@
             receiver_from_actor,
             _cancel_sender: cancel_sender,
         }
-<<<<<<< HEAD
     }
 
     fn default_build_finished() -> BuildFinished {
@@ -240,17 +238,6 @@
             .unwrap()
     }
 
-=======
-    }
-
-    fn default_build_finished() -> BuildFinished {
-        BuildFinishedBuilder::default()
-            .success(true)
-            .build()
-            .unwrap()
-    }
-
->>>>>>> 45fe7b81
     mod compile_request_tests {
         use super::*;
 
@@ -335,11 +322,7 @@
                   "method": "build/taskFinish",
                   "params": {
                     "eventTime": "timestamp",
-<<<<<<< HEAD
                     "status": 1,
-=======
-                    "status": 2,
->>>>>>> 45fe7b81
                     "taskId": {
                       "id": "random_task_id"
                     }
@@ -349,15 +332,9 @@
                 assert_json_snapshot!(receiver_from_actor.recv().unwrap(), @r###"
                 {
                   "id": "test_req_id",
-<<<<<<< HEAD
                   "error": {
                     "code": -32603,
                     "message": "other error"
-=======
-                  "result": {
-                    "originId": "test_origin_id",
-                    "statusCode": 2
->>>>>>> 45fe7b81
                   }
                 }
                 "###);
@@ -394,16 +371,9 @@
               }
             }
             "###);
-<<<<<<< HEAD
-
             no_more_msg(receiver_from_actor);
         }
 
-=======
-            no_more_msg(receiver_from_actor);
-        }
-
->>>>>>> 45fe7b81
         #[test]
         fn multiple_cancel() {
             // Client should receive only one cancel message.
@@ -429,10 +399,6 @@
         mod cargo_compile_messages_tests {
             use super::*;
             use crate::cargo_communication::cargo_types::event::CargoMessage::CargoStdout;
-<<<<<<< HEAD
-=======
-            use crate::cargo_communication::cargo_types::event::Event::CargoEvent;
->>>>>>> 45fe7b81
             use cargo_metadata::diagnostic::{DiagnosticBuilder, DiagnosticSpanBuilder};
             use cargo_metadata::Message::{
                 BuildFinished as BuildFinishedEnum, BuildScriptExecuted, CompilerArtifact,
@@ -469,14 +435,8 @@
                     ..
                 } = default_req_actor::<Compile>(MockCargoHandler::new(), default_compile_params());
 
-<<<<<<< HEAD
                 req_actor
                     .handle_cargo_event(CargoStdout(CompilerArtifact(default_compiler_artifact())));
-=======
-                req_actor.handle_event(CargoEvent(CargoStdout(CompilerArtifact(
-                    default_compiler_artifact(),
-                ))));
->>>>>>> 45fe7b81
 
                 assert_json_snapshot!(receiver_from_actor.recv().unwrap(),
                 {
@@ -498,10 +458,6 @@
                 }
                 "###
                 );
-<<<<<<< HEAD
-
-=======
->>>>>>> 45fe7b81
                 no_more_msg(receiver_from_actor);
             }
 
@@ -514,14 +470,8 @@
                     ..
                 } = default_req_actor::<Compile>(MockCargoHandler::new(), default_compile_params());
 
-<<<<<<< HEAD
                 req_actor
                     .handle_cargo_event(CargoStdout(BuildScriptExecuted(default_build_script())));
-=======
-                req_actor.handle_event(CargoEvent(CargoStdout(BuildScriptExecuted(
-                    default_build_script(),
-                ))));
->>>>>>> 45fe7b81
 
                 assert_json_snapshot!(receiver_from_actor.recv().unwrap(), {
                     ".params.eventTime" => TIMESTAMP,
@@ -541,10 +491,6 @@
                   }
                 }
                 "###);
-<<<<<<< HEAD
-
-=======
->>>>>>> 45fe7b81
                 no_more_msg(receiver_from_actor);
             }
 
@@ -557,15 +503,9 @@
                     ..
                 } = default_req_actor::<Compile>(MockCargoHandler::new(), default_compile_params());
 
-<<<<<<< HEAD
                 req_actor.handle_cargo_event(CargoStdout(CompilerMessageEnum(
                     default_compiler_message(DiagnosticLevel::Error),
                 )));
-=======
-                req_actor.handle_event(CargoEvent(CargoStdout(CompilerMessageEnum(
-                    default_compiler_message(DiagnosticLevel::Error),
-                ))));
->>>>>>> 45fe7b81
 
                 assert_json_snapshot!(receiver_from_actor.recv().unwrap(), {
                     ".params.task.id" => RANDOM_TASK_ID,
@@ -601,10 +541,6 @@
                   }
                 }
                 "###);
-<<<<<<< HEAD
-
-=======
->>>>>>> 45fe7b81
                 no_more_msg(receiver_from_actor);
             }
 
@@ -617,14 +553,8 @@
                     ..
                 } = default_req_actor::<Compile>(MockCargoHandler::new(), default_compile_params());
 
-<<<<<<< HEAD
                 req_actor
                     .handle_cargo_event(CargoStdout(BuildFinishedEnum(default_build_finished())));
-=======
-                req_actor.handle_event(CargoEvent(CargoStdout(BuildFinishedEnum(
-                    default_build_finished(),
-                ))));
->>>>>>> 45fe7b81
 
                 assert_json_snapshot!(receiver_from_actor.recv().unwrap(), {
                     ".params.eventTime" => TIMESTAMP,
@@ -669,33 +599,18 @@
                     ..
                 } = default_req_actor::<Compile>(MockCargoHandler::new(), default_compile_params());
 
-<<<<<<< HEAD
                 req_actor.handle_cargo_event(CargoStdout(CompilerMessageEnum(
                     default_compiler_message(DiagnosticLevel::Error),
                 )));
                 req_actor.handle_cargo_event(CargoStdout(CompilerMessageEnum(
                     default_compiler_message(DiagnosticLevel::Warning),
                 )));
-=======
-                req_actor.handle_event(CargoEvent(CargoStdout(CompilerMessageEnum(
-                    default_compiler_message(DiagnosticLevel::Error),
-                ))));
-                req_actor.handle_event(CargoEvent(CargoStdout(CompilerMessageEnum(
-                    default_compiler_message(DiagnosticLevel::Warning),
-                ))));
->>>>>>> 45fe7b81
 
                 let _ = receiver_from_actor.recv(); // publish diagnostic
                 let _ = receiver_from_actor.recv(); // publish diagnostic
 
-<<<<<<< HEAD
                 req_actor
                     .handle_cargo_event(CargoStdout(BuildFinishedEnum(default_build_finished())));
-=======
-                req_actor.handle_event(CargoEvent(CargoStdout(BuildFinishedEnum(
-                    default_build_finished(),
-                ))));
->>>>>>> 45fe7b81
 
                 assert_json_snapshot!(receiver_from_actor.recv().unwrap(), {
                     ".params.eventTime" => TIMESTAMP,
@@ -829,14 +744,8 @@
         use crate::cargo_communication::cargo_types::event::CargoMessage::{
             CargoStderr, CargoStdout,
         };
-<<<<<<< HEAD
         use bsp_types::requests::{Run, RunParams};
         use cargo_metadata::Message::{BuildFinished as BuildFinishedEnum, TextLine};
-=======
-        use crate::cargo_communication::cargo_types::event::Event::CargoEvent;
-        use bsp_types::requests::{Run, RunParams};
-        use cargo_metadata::Message::TextLine;
->>>>>>> 45fe7b81
 
         const TEST_STDOUT: &str = "test_stdout";
         const TEST_STDERR: &str = "test_stderr";
@@ -917,11 +826,7 @@
               "params": {
                 "eventTime": "timestamp",
                 "message": "Finished target execution",
-<<<<<<< HEAD
                 "status": 1,
-=======
-                "status": 2,
->>>>>>> 45fe7b81
                 "taskId": {
                   "id": "random_task_id",
                   "parents": [
@@ -935,22 +840,6 @@
                 ".params.eventTime" => TIMESTAMP,
             }
             ,@r###"
-<<<<<<< HEAD
-=======
-            {
-              "method": "build/taskFinish",
-              "params": {
-                "eventTime": "timestamp",
-                "status": 2,
-                "taskId": {
-                  "id": "test_origin_id"
-                }
-              }
-            }
-            "###);
-            assert_json_snapshot!(receiver_from_actor.recv().unwrap()
-            ,@r###"
->>>>>>> 45fe7b81
             {
               "method": "build/taskFinish",
               "params": {
@@ -962,7 +851,6 @@
               }
             }
             "###);
-<<<<<<< HEAD
             assert_json_snapshot!(receiver_from_actor.recv().unwrap()
             ,@r###"
             {
@@ -970,7 +858,9 @@
               "error": {
                 "code": -32603,
                 "message": "other error"
-=======
+              }
+            }
+            "###);
             no_more_msg(receiver_from_actor);
         }
 
@@ -983,7 +873,7 @@
                 ..
             } = default_req_actor::<Run>(MockCargoHandler::new(), default_run_params());
 
-            req_actor.handle_event(CargoEvent(CargoStdout(TextLine(TEST_STDOUT.to_string()))));
+            req_actor.handle_cargo_event(CargoStdout(TextLine(TEST_STDOUT.to_string())));
 
             assert_json_snapshot!(receiver_from_actor.recv().unwrap(), {
                 ".params.task.id" => RANDOM_TASK_ID,
@@ -1015,7 +905,7 @@
                 ..
             } = default_req_actor::<Run>(MockCargoHandler::new(), default_run_params());
 
-            req_actor.handle_event(CargoEvent(CargoStderr(TEST_STDERR.to_string())));
+            req_actor.handle_cargo_event(CargoStderr(TEST_STDERR.to_string()));
 
             assert_json_snapshot!(receiver_from_actor.recv().unwrap(), {
                 ".params.task.id" => RANDOM_TASK_ID,
@@ -1140,7 +1030,6 @@
                     "test_origin_id"
                   ]
                 }
->>>>>>> 45fe7b81
               }
             }
             "###);
@@ -1176,40 +1065,12 @@
         }
 
         #[test]
-<<<<<<< HEAD
-        fn simple_stdout() {
-=======
         fn suite_started() {
->>>>>>> 45fe7b81
             let TestEndpoints {
                 mut req_actor,
                 receiver_from_actor,
                 _cancel_sender,
                 ..
-<<<<<<< HEAD
-            } = default_req_actor::<Run>(MockCargoHandler::new(), default_run_params());
-
-            req_actor.handle_cargo_event(CargoStdout(TextLine(TEST_STDOUT.to_string())));
-
-            assert_json_snapshot!(receiver_from_actor.recv().unwrap(), {
-                ".params.task.id" => RANDOM_TASK_ID,
-            } ,@r###"
-            {
-              "method": "build/logMessage",
-              "params": {
-                "message": "test_stdout",
-                "originId": "test_origin_id",
-                "task": {
-                  "id": "random_task_id",
-                  "parents": [
-                    "test_origin_id"
-                  ]
-                },
-                "type": 4
-              }
-            }
-            "###);
-=======
             } = default_req_actor::<Test>(MockCargoHandler::new(), default_test_params());
 
             let suite_started = SuiteStarted { test_count: 1 };
@@ -1242,7 +1103,6 @@
             "###);
             no_more_msg(receiver_from_actor);
         }
->>>>>>> 45fe7b81
 
         fn default_suite_results() -> SuiteResults {
             SuiteResults {
@@ -1256,43 +1116,12 @@
         }
 
         #[test]
-<<<<<<< HEAD
-        fn simple_stderr() {
-=======
         fn suite_results() {
->>>>>>> 45fe7b81
             let TestEndpoints {
                 mut req_actor,
                 receiver_from_actor,
                 _cancel_sender,
                 ..
-<<<<<<< HEAD
-            } = default_req_actor::<Run>(MockCargoHandler::new(), default_run_params());
-
-            req_actor.handle_cargo_event(CargoStderr(TEST_STDERR.to_string()));
-
-            assert_json_snapshot!(receiver_from_actor.recv().unwrap(), {
-                ".params.task.id" => RANDOM_TASK_ID,
-            } ,@r###"
-            {
-              "method": "build/logMessage",
-              "params": {
-                "message": "test_stderr",
-                "originId": "test_origin_id",
-                "task": {
-                  "id": "random_task_id",
-                  "parents": [
-                    "test_origin_id"
-                  ]
-                },
-                "type": 1
-              }
-            }
-            "###);
-
-            no_more_msg(receiver_from_actor);
-        }
-=======
             } = default_req_actor::<Test>(MockCargoHandler::new(), default_test_params());
 
             req_actor.handle_event(CargoEvent(CargoStdout(TextLine(
@@ -1464,6 +1293,5 @@
                 }
             }
         }
->>>>>>> 45fe7b81
     }
 }