use bsp_types::BuildTargetIdentifier;
<<<<<<< HEAD
use log::warn;
use serde_enum_str::{Deserialize_enum_str, Serialize_enum_str};
use std::io;
=======
use serde_enum_str::{Deserialize_enum_str, Serialize_enum_str};
>>>>>>> 80c3e30d
use std::path::Path;

use crate::project_model::target_details::CargoTargetKind::Lib;
use crate::project_model::target_details::TargetDetails;
use bsp_types::requests::{CompileParams, RunParams, TestParams};
use std::process::Command;

#[derive(Debug, Deserialize_enum_str, Serialize_enum_str, Clone)]
#[serde(rename_all = "camelCase")]
enum CommandType {
    Build,
    Test,
    Run,
}

const FEATURE_FLAG: &str = "--feature";

pub trait CreateCommand {
    fn origin_id(&self) -> Option<String>;

<<<<<<< HEAD
    fn create_unit_graph_command(
        &self,
        root: &Path,
        get_target_details: impl Fn(&BuildTargetIdentifier) -> Option<TargetDetails>,
    ) -> io::Result<Command>;

    fn create_requested_command(
        &self,
        root: &Path,
        get_target_details: impl Fn(&BuildTargetIdentifier) -> Option<TargetDetails>,
    ) -> io::Result<Command>;
=======
    fn get_targets_ids(&self) -> Vec<BuildTargetIdentifier>;

    fn create_unit_graph_command(&self, root: &Path, targets_details: &[TargetDetails]) -> Command;

    fn create_requested_command(&self, root: &Path, targets_details: &[TargetDetails]) -> Command;
>>>>>>> 80c3e30d
}

impl CreateCommand for CompileParams {
    fn origin_id(&self) -> Option<String> {
        self.origin_id.clone()
    }

<<<<<<< HEAD
    fn create_unit_graph_command(
        &self,
        root: &Path,
        get_target_details: impl Fn(&BuildTargetIdentifier) -> Option<TargetDetails>,
    ) -> io::Result<Command> {
        let targets_args = target_ids_to_args(self.targets.clone(), get_target_details)?;
        let cmd = cargo_command_with_unit_graph(CommandType::Build, root, targets_args);
        Ok(cmd)
    }

    fn create_requested_command(
        &self,
        root: &Path,
        get_target_details: impl Fn(&BuildTargetIdentifier) -> Option<TargetDetails>,
    ) -> io::Result<Command> {
        let targets_args = target_ids_to_args(self.targets.clone(), get_target_details)?;
        let mut cmd = create_requested_command(CommandType::Build, root, targets_args);
        cmd.args(self.arguments.clone());
        Ok(cmd)
=======
    fn get_targets_ids(&self) -> Vec<BuildTargetIdentifier> {
        self.targets.clone()
    }

    fn create_unit_graph_command(&self, root: &Path, targets_details: &[TargetDetails]) -> Command {
        let targets_args = targets_details_to_args(targets_details);
        cargo_command_with_unit_graph(CommandType::Build, root, targets_args)
    }

    fn create_requested_command(&self, root: &Path, targets_details: &[TargetDetails]) -> Command {
        let targets_args = targets_details_to_args(targets_details);
        let mut cmd = create_requested_command(CommandType::Build, root, targets_args);
        cmd.args(self.arguments.clone());
        cmd
>>>>>>> 80c3e30d
    }
}

impl CreateCommand for RunParams {
    fn origin_id(&self) -> Option<String> {
        self.origin_id.clone()
    }

<<<<<<< HEAD
    fn create_unit_graph_command(
        &self,
        root: &Path,
        get_target_details: impl Fn(&BuildTargetIdentifier) -> Option<TargetDetails>,
    ) -> io::Result<Command> {
        let targets_args = target_ids_to_args(vec![self.target.clone()], get_target_details)?;
        let cmd = cargo_command_with_unit_graph(CommandType::Run, root, targets_args);
        Ok(cmd)
    }

    fn create_requested_command(
        &self,
        root: &Path,
        get_target_details: impl Fn(&BuildTargetIdentifier) -> Option<TargetDetails>,
    ) -> io::Result<Command> {
        let target_args = target_ids_to_args(vec![self.target.clone()], get_target_details)?;
        let mut cmd = create_requested_command(CommandType::Run, root, target_args);
        cmd.args(self.arguments.clone());
        Ok(cmd)
=======
    fn get_targets_ids(&self) -> Vec<BuildTargetIdentifier> {
        vec![self.target.clone()]
    }

    fn create_unit_graph_command(&self, root: &Path, targets_details: &[TargetDetails]) -> Command {
        let targets_args = targets_details_to_args(targets_details);
        cargo_command_with_unit_graph(CommandType::Run, root, targets_args)
    }

    fn create_requested_command(&self, root: &Path, targets_details: &[TargetDetails]) -> Command {
        let target_args = targets_details_to_args(targets_details);
        let mut cmd = create_requested_command(CommandType::Run, root, target_args);
        cmd.args(self.arguments.clone());
        cmd
>>>>>>> 80c3e30d
    }
}

impl CreateCommand for TestParams {
    fn origin_id(&self) -> Option<String> {
        self.origin_id.clone()
    }

<<<<<<< HEAD
    fn create_unit_graph_command(
        &self,
        root: &Path,
        get_target_details: impl Fn(&BuildTargetIdentifier) -> Option<TargetDetails>,
    ) -> io::Result<Command> {
        let targets_args = target_ids_to_args(self.targets.clone(), get_target_details)?;
        let cmd = cargo_command_with_unit_graph(CommandType::Test, root, targets_args);
        Ok(cmd)
    }

    fn create_requested_command(
        &self,
        root: &Path,
        get_target_details: impl Fn(&BuildTargetIdentifier) -> Option<TargetDetails>,
    ) -> io::Result<Command> {
        let targets_args = target_ids_to_args(self.targets.clone(), get_target_details)?;
=======
    fn get_targets_ids(&self) -> Vec<BuildTargetIdentifier> {
        self.targets.clone()
    }

    fn create_unit_graph_command(&self, root: &Path, targets_details: &[TargetDetails]) -> Command {
        let targets_args = targets_details_to_args(targets_details);
        cargo_command_with_unit_graph(CommandType::Test, root, targets_args)
    }

    fn create_requested_command(&self, root: &Path, targets_details: &[TargetDetails]) -> Command {
        let targets_args = targets_details_to_args(targets_details);
>>>>>>> 80c3e30d
        let mut cmd = create_requested_command(CommandType::Test, root, targets_args);
        cmd.args(["--show-output", "-Z", "unstable-options", "--format=json"])
            .args(self.arguments.clone());
        Ok(cmd)
    }
}

impl TargetDetails {
    pub fn get_enabled_features_str(&self) -> Option<String> {
        match self.enabled_features.is_empty() {
            true => None,
            false => Some(
                self.enabled_features
                    .iter()
                    .map(|f| f.0.clone())
                    .collect::<Vec<String>>()
                    .join(", "),
            ),
        }
    }
}

fn target_ids_to_args(
    target_id: Vec<BuildTargetIdentifier>,
    get_target_details: impl Fn(&BuildTargetIdentifier) -> Option<TargetDetails>,
) -> io::Result<Vec<String>> {
    let targets_details: Vec<TargetDetails> = target_id
        .iter()
        .map(|id| {
            get_target_details(id).ok_or_else(|| {
                warn!("Target {:?} not found", id);
                io::Error::new(
                    io::ErrorKind::NotFound,
                    format!("Target {:?} not found", id),
                )
            })
        })
        .collect::<io::Result<Vec<TargetDetails>>>()?;

    let args: Vec<String> = targets_details
        .iter()
        .flat_map(|t| {
            let mut loc_args = Vec::new();
            loc_args.push("--package".to_string());
            loc_args.push(t.package_name.clone());
            if t.kind == Lib {
                loc_args.push("--lib".to_string());
            } else {
                loc_args.push(format!("--{}", t.kind));
                loc_args.push(t.name.clone());
            }
            if let Some(features) = t.get_enabled_features_str() {
                loc_args.push(FEATURE_FLAG.to_string());
                loc_args.push(features);
            }
            loc_args
        })
        .collect();

    Ok(args)
}

fn create_requested_command(
    command_type: CommandType,
    root: &Path,
    targets_args: Vec<String>,
) -> Command {
    let mut cmd = Command::new(toolchain::cargo());
    cmd.current_dir(root);
    if let CommandType::Test = command_type {
        cmd.arg("+nightly");
    }
    cmd.arg(command_type.to_string());
    cmd.args(targets_args);
    cmd.args(["--message-format=json", "--"]);
    cmd
}

fn cargo_command_with_unit_graph(
    command_type: CommandType,
    root: &Path,
    targets_args: Vec<String>,
) -> Command {
    let mut cmd = Command::new(toolchain::cargo());
    cmd.current_dir(root)
        .args([
            "+nightly",
            command_type.to_string().as_str(),
            "--unit-graph",
            "-Z",
            "unstable-options",
        ])
        .args(targets_args);
    cmd
}

#[cfg(test)]
mod tests {
    use super::*;
    use crate::project_model::cargo_package::Feature;
    use crate::project_model::target_details::CargoTargetKind;
    use bsp_types::requests::{CompileParams, RunParams, TestParams};
    use insta::assert_debug_snapshot;
    use std::collections::BTreeSet;
    use std::ffi::OsStr;

    const TEST_ARGS: [&str; 2] = ["--arg1", "--arg2"];
    const TEST_URI_1: &str = "test_uri1";
    const TEST_URI_2: &str = "test_uri2";
    const TEST_BIN_NAME: &str = "test_bin1";
    const TEST_LIB_NAME: &str = "test_lib1";
    const TEST_PACKAGE_NAMES: [&str; 2] = ["test_package1", "test_package2"];
    const TEST_ROOT: &str = "/test_root";

    fn get_target_details(target_id: &BuildTargetIdentifier) -> Option<TargetDetails> {
        let test_features: BTreeSet<Feature> =
            BTreeSet::from([Feature("test_feature1".to_string())]);
        match target_id.uri.as_str() {
            TEST_URI_1 => Some(TargetDetails {
                name: TEST_BIN_NAME.to_string(),
                kind: CargoTargetKind::Bin,
                package_name: TEST_PACKAGE_NAMES[0].to_string(),
                ..Default::default()
            }),
            TEST_URI_2 => Some(TargetDetails {
                name: TEST_LIB_NAME.to_string(),
                kind: CargoTargetKind::Lib,
                package_abs_path: Default::default(),
                package_name: TEST_PACKAGE_NAMES[1].to_string(),
                default_features_disabled: true,
                enabled_features: test_features,
            }),
            _ => None,
        }
    }

    fn default_targets() -> Vec<BuildTargetIdentifier> {
        vec![
            BuildTargetIdentifier {
                uri: TEST_URI_1.to_string(),
            },
            BuildTargetIdentifier {
                uri: TEST_URI_2.to_string(),
            },
        ]
    }

    fn test_compile_params() -> CompileParams {
        CompileParams {
            origin_id: None,
            targets: default_targets(),
            arguments: vec![TEST_ARGS[0].to_string(), TEST_ARGS[1].to_string()],
        }
    }

    #[test]
    fn test_compile_params_create_command() {
        let compile_params = test_compile_params();
        let cmd = compile_params
            .create_requested_command(Path::new(TEST_ROOT), get_target_details)
            .unwrap();
        let args: Vec<&OsStr> = cmd.get_args().collect();
        let cwd = cmd.get_current_dir().unwrap();

        assert_debug_snapshot!(args, @r###"
        [
            "build",
            "--package",
            "test_package1",
            "--bin",
            "test_bin1",
            "--package",
            "test_package2",
            "--lib",
            "--feature",
            "test_feature1",
            "--message-format=json",
            "--",
            "--arg1",
            "--arg2",
        ]
        "###);
        assert_eq!(cwd, Path::new(TEST_ROOT));
    }

    fn test_run_params() -> RunParams {
        RunParams {
            target: BuildTargetIdentifier {
                uri: TEST_URI_1.to_string(),
            },
            arguments: vec![TEST_ARGS[0].to_string(), TEST_ARGS[1].to_string()],
            ..RunParams::default()
        }
    }

    #[test]
    fn test_run_params_create_command() {
        let run_params = test_run_params();
        let cmd = run_params
            .create_requested_command(Path::new(TEST_ROOT), get_target_details)
            .unwrap();
        let args: Vec<&OsStr> = cmd.get_args().collect();
        let cwd = cmd.get_current_dir().unwrap();

        assert_debug_snapshot!(args, @r###"
        [
            "run",
            "--package",
            "test_package1",
            "--bin",
            "test_bin1",
            "--message-format=json",
            "--",
            "--arg1",
            "--arg2",
        ]
        "###);
        assert_eq!(cwd, Path::new(TEST_ROOT));
    }

    fn test_test_params() -> TestParams {
        TestParams {
            targets: default_targets(),
            arguments: vec![TEST_ARGS[0].to_string(), TEST_ARGS[1].to_string()],
            ..TestParams::default()
        }
    }

    #[test]
    fn test_test_params_create_command() {
        let test_params = test_test_params();
        let cmd = test_params
            .create_requested_command(Path::new(TEST_ROOT), get_target_details)
            .unwrap();
        let args: Vec<&OsStr> = cmd.get_args().collect();
        let cwd = cmd.get_current_dir().unwrap();

        assert_debug_snapshot!(args, @r###"
        [
            "+nightly",
            "test",
            "--package",
            "test_package1",
            "--bin",
            "test_bin1",
            "--package",
            "test_package2",
            "--lib",
            "--feature",
            "test_feature1",
            "--message-format=json",
            "--",
            "--show-output",
            "-Z",
            "unstable-options",
            "--format=json",
            "--arg1",
            "--arg2",
        ]
        "###);
        assert_eq!(cwd, Path::new(TEST_ROOT));
    }
}

#[cfg(test)]
mod feature_tests {
    use super::*;
    use crate::project_model::cargo_package::Feature;
    use std::collections::BTreeSet;
    use test_case::test_case;

    const TEST_FEATURES: [&str; 3] = ["test_feature1", "test_feature2", "test_feature3"];

    #[test_case(BTreeSet::new(), ""  ;"empty")]
    #[test_case(TEST_FEATURES.iter().map(|f| Feature(f.to_string())).collect(),
    "test_feature1, test_feature2, test_feature3" ;
    "non_empty"
    )]
    fn test_get_enabled_features_string(enabled_features: BTreeSet<Feature>, expected: &str) {
        let target_details = TargetDetails {
            default_features_disabled: false,
            enabled_features,
            ..TargetDetails::default()
        };

        let enabled_features_string = target_details
            .get_enabled_features_str()
            .unwrap_or("".to_string());
        assert_eq!(enabled_features_string, expected);
    }
}

impl TargetDetails {
    pub fn get_enabled_features_str(&self) -> Option<String> {
        match self.enabled_features.is_empty() {
            true => None,
            false => Some(
                self.enabled_features
                    .iter()
                    .map(|f| f.0.clone())
                    .collect::<Vec<String>>()
                    .join(", "),
            ),
        }
    }
}

fn targets_details_to_args(targets_details: &[TargetDetails]) -> Vec<String> {
    targets_details
        .iter()
        .flat_map(|t| {
            let mut loc_args = Vec::new();
            loc_args.push("--package".to_string());
            loc_args.push(t.package_name.clone());
            if t.kind == Lib {
                loc_args.push("--lib".to_string());
            } else {
                loc_args.push(format!("--{}", t.kind));
                loc_args.push(t.name.clone());
            }
            if let Some(features) = t.get_enabled_features_str() {
                loc_args.push(FEATURE_FLAG.to_string());
                loc_args.push(features);
            }
            if t.default_features_disabled {
                loc_args.push("--no-default-features".to_string());
            }
            loc_args
        })
        .collect()
}

fn create_requested_command(
    command_type: CommandType,
    root: &Path,
    targets_args: Vec<String>,
) -> Command {
    let mut cmd = Command::new(toolchain::cargo());
    cmd.current_dir(root);
    cmd.arg(command_type.to_string());
    cmd.args(targets_args);
    cmd.args(["--message-format=json", "--"]);
    cmd
}

fn cargo_command_with_unit_graph(
    command_type: CommandType,
    root: &Path,
    targets_args: Vec<String>,
) -> Command {
    let mut cmd = Command::new(toolchain::cargo());
    cmd.current_dir(root)
        .args([
            "+nightly",
            command_type.to_string().as_str(),
            "--unit-graph",
            "-Z",
            "unstable-options",
        ])
        .args(targets_args);
    cmd
}

#[cfg(test)]
mod tests {
    use super::*;
    use crate::project_model::cargo_package::Feature;
    use crate::project_model::target_details::CargoTargetKind::Bin;
    use bsp_types::requests::{CompileParams, RunParams, TestParams};
    use insta::assert_debug_snapshot;
    use std::collections::BTreeSet;
    use std::ffi::OsStr;

    const TEST_ARGS: [&str; 2] = ["--arg1", "--arg2"];
    const TEST_BIN_NAME: &str = "test_bin1";
    const TEST_LIB_NAME: &str = "test_lib1";
    const TEST_PACKAGE_NAMES: [&str; 2] = ["test_package1", "test_package2"];
    const TEST_ROOT: &str = "/test_root";

    fn default_target_details() -> Vec<TargetDetails> {
        let test_features: BTreeSet<Feature> =
            BTreeSet::from([Feature("test_feature1".to_string())]);
        vec![
            TargetDetails {
                name: TEST_BIN_NAME.to_string(),
                kind: Bin,
                package_name: TEST_PACKAGE_NAMES[0].to_string(),
                ..Default::default()
            },
            TargetDetails {
                name: TEST_LIB_NAME.to_string(),
                kind: Lib,
                package_abs_path: Default::default(),
                package_name: TEST_PACKAGE_NAMES[1].to_string(),
                default_features_disabled: true,
                enabled_features: test_features,
            },
        ]
    }

    fn test_compile_params() -> CompileParams {
        CompileParams {
            arguments: vec![TEST_ARGS[0].to_string(), TEST_ARGS[1].to_string()],
            ..Default::default()
        }
    }

    #[test]
    fn test_compile_params_create_command() {
        let compile_params = test_compile_params();
        let cmd = compile_params
            .create_requested_command(Path::new(TEST_ROOT), &default_target_details());
        let args: Vec<&OsStr> = cmd.get_args().collect();
        let cwd = cmd.get_current_dir().unwrap();

        assert_debug_snapshot!(args, @r###"
        [
            "build",
            "--package",
            "test_package1",
            "--bin",
            "test_bin1",
            "--package",
            "test_package2",
            "--lib",
            "--feature",
            "test_feature1",
            "--no-default-features",
            "--message-format=json",
            "--",
            "--arg1",
            "--arg2",
        ]
        "###);
        assert_eq!(cwd, Path::new(TEST_ROOT));
    }

    fn test_run_params() -> RunParams {
        RunParams {
            arguments: vec![TEST_ARGS[0].to_string(), TEST_ARGS[1].to_string()],
            ..RunParams::default()
        }
    }

    #[test]
    fn test_run_params_create_command() {
        let run_params = test_run_params();
        let target_details = default_target_details();
        let cmd = run_params.create_requested_command(Path::new(TEST_ROOT), &target_details[0..1]);
        let args: Vec<&OsStr> = cmd.get_args().collect();
        let cwd = cmd.get_current_dir().unwrap();

        assert_debug_snapshot!(args, @r###"
        [
            "run",
            "--package",
            "test_package1",
            "--bin",
            "test_bin1",
            "--message-format=json",
            "--",
            "--arg1",
            "--arg2",
        ]
        "###);
        assert_eq!(cwd, Path::new(TEST_ROOT));
    }

    fn test_test_params() -> TestParams {
        TestParams {
            arguments: vec![TEST_ARGS[0].to_string(), TEST_ARGS[1].to_string()],
            ..TestParams::default()
        }
    }

    #[test]
    fn test_test_params_create_command() {
        let test_params = test_test_params();
        let cmd =
            test_params.create_requested_command(Path::new(TEST_ROOT), &default_target_details());
        let args: Vec<&OsStr> = cmd.get_args().collect();
        let cwd = cmd.get_current_dir().unwrap();

        assert_debug_snapshot!(args, @r###"
        [
            "test",
            "--package",
            "test_package1",
            "--bin",
            "test_bin1",
            "--package",
            "test_package2",
            "--lib",
            "--feature",
            "test_feature1",
            "--no-default-features",
            "--message-format=json",
            "--",
            "--show-output",
            "-Z",
            "unstable-options",
            "--format=json",
            "--arg1",
            "--arg2",
        ]
        "###);
        assert_eq!(cwd, Path::new(TEST_ROOT));
    }
}

#[cfg(test)]
mod feature_tests {
    use super::*;
    use crate::project_model::cargo_package::Feature;
    use std::collections::BTreeSet;
    use test_case::test_case;

    const TEST_FEATURES: [&str; 3] = ["test_feature1", "test_feature2", "test_feature3"];

    #[test_case(BTreeSet::new(), ""  ;"empty")]
    #[test_case(TEST_FEATURES.iter().map(|f| Feature(f.to_string())).collect(),
    "test_feature1, test_feature2, test_feature3" ;
    "non_empty"
    )]
    fn test_get_enabled_features_string(enabled_features: BTreeSet<Feature>, expected: &str) {
        let target_details = TargetDetails {
            default_features_disabled: false,
            enabled_features,
            ..TargetDetails::default()
        };

        let enabled_features_string = target_details
            .get_enabled_features_str()
            .unwrap_or("".to_string());
        assert_eq!(enabled_features_string, expected);
    }
}<|MERGE_RESOLUTION|>--- conflicted
+++ resolved
@@ -1,11 +1,5 @@
 use bsp_types::BuildTargetIdentifier;
-<<<<<<< HEAD
-use log::warn;
 use serde_enum_str::{Deserialize_enum_str, Serialize_enum_str};
-use std::io;
-=======
-use serde_enum_str::{Deserialize_enum_str, Serialize_enum_str};
->>>>>>> 80c3e30d
 use std::path::Path;
 
 use crate::project_model::target_details::CargoTargetKind::Lib;
@@ -26,25 +20,11 @@
 pub trait CreateCommand {
     fn origin_id(&self) -> Option<String>;
 
-<<<<<<< HEAD
-    fn create_unit_graph_command(
-        &self,
-        root: &Path,
-        get_target_details: impl Fn(&BuildTargetIdentifier) -> Option<TargetDetails>,
-    ) -> io::Result<Command>;
-
-    fn create_requested_command(
-        &self,
-        root: &Path,
-        get_target_details: impl Fn(&BuildTargetIdentifier) -> Option<TargetDetails>,
-    ) -> io::Result<Command>;
-=======
     fn get_targets_ids(&self) -> Vec<BuildTargetIdentifier>;
 
     fn create_unit_graph_command(&self, root: &Path, targets_details: &[TargetDetails]) -> Command;
 
     fn create_requested_command(&self, root: &Path, targets_details: &[TargetDetails]) -> Command;
->>>>>>> 80c3e30d
 }
 
 impl CreateCommand for CompileParams {
@@ -52,27 +32,6 @@
         self.origin_id.clone()
     }
 
-<<<<<<< HEAD
-    fn create_unit_graph_command(
-        &self,
-        root: &Path,
-        get_target_details: impl Fn(&BuildTargetIdentifier) -> Option<TargetDetails>,
-    ) -> io::Result<Command> {
-        let targets_args = target_ids_to_args(self.targets.clone(), get_target_details)?;
-        let cmd = cargo_command_with_unit_graph(CommandType::Build, root, targets_args);
-        Ok(cmd)
-    }
-
-    fn create_requested_command(
-        &self,
-        root: &Path,
-        get_target_details: impl Fn(&BuildTargetIdentifier) -> Option<TargetDetails>,
-    ) -> io::Result<Command> {
-        let targets_args = target_ids_to_args(self.targets.clone(), get_target_details)?;
-        let mut cmd = create_requested_command(CommandType::Build, root, targets_args);
-        cmd.args(self.arguments.clone());
-        Ok(cmd)
-=======
     fn get_targets_ids(&self) -> Vec<BuildTargetIdentifier> {
         self.targets.clone()
     }
@@ -87,7 +46,6 @@
         let mut cmd = create_requested_command(CommandType::Build, root, targets_args);
         cmd.args(self.arguments.clone());
         cmd
->>>>>>> 80c3e30d
     }
 }
 
@@ -96,27 +54,6 @@
         self.origin_id.clone()
     }
 
-<<<<<<< HEAD
-    fn create_unit_graph_command(
-        &self,
-        root: &Path,
-        get_target_details: impl Fn(&BuildTargetIdentifier) -> Option<TargetDetails>,
-    ) -> io::Result<Command> {
-        let targets_args = target_ids_to_args(vec![self.target.clone()], get_target_details)?;
-        let cmd = cargo_command_with_unit_graph(CommandType::Run, root, targets_args);
-        Ok(cmd)
-    }
-
-    fn create_requested_command(
-        &self,
-        root: &Path,
-        get_target_details: impl Fn(&BuildTargetIdentifier) -> Option<TargetDetails>,
-    ) -> io::Result<Command> {
-        let target_args = target_ids_to_args(vec![self.target.clone()], get_target_details)?;
-        let mut cmd = create_requested_command(CommandType::Run, root, target_args);
-        cmd.args(self.arguments.clone());
-        Ok(cmd)
-=======
     fn get_targets_ids(&self) -> Vec<BuildTargetIdentifier> {
         vec![self.target.clone()]
     }
@@ -131,7 +68,6 @@
         let mut cmd = create_requested_command(CommandType::Run, root, target_args);
         cmd.args(self.arguments.clone());
         cmd
->>>>>>> 80c3e30d
     }
 }
 
@@ -140,24 +76,6 @@
         self.origin_id.clone()
     }
 
-<<<<<<< HEAD
-    fn create_unit_graph_command(
-        &self,
-        root: &Path,
-        get_target_details: impl Fn(&BuildTargetIdentifier) -> Option<TargetDetails>,
-    ) -> io::Result<Command> {
-        let targets_args = target_ids_to_args(self.targets.clone(), get_target_details)?;
-        let cmd = cargo_command_with_unit_graph(CommandType::Test, root, targets_args);
-        Ok(cmd)
-    }
-
-    fn create_requested_command(
-        &self,
-        root: &Path,
-        get_target_details: impl Fn(&BuildTargetIdentifier) -> Option<TargetDetails>,
-    ) -> io::Result<Command> {
-        let targets_args = target_ids_to_args(self.targets.clone(), get_target_details)?;
-=======
     fn get_targets_ids(&self) -> Vec<BuildTargetIdentifier> {
         self.targets.clone()
     }
@@ -169,296 +87,10 @@
 
     fn create_requested_command(&self, root: &Path, targets_details: &[TargetDetails]) -> Command {
         let targets_args = targets_details_to_args(targets_details);
->>>>>>> 80c3e30d
         let mut cmd = create_requested_command(CommandType::Test, root, targets_args);
         cmd.args(["--show-output", "-Z", "unstable-options", "--format=json"])
             .args(self.arguments.clone());
-        Ok(cmd)
-    }
-}
-
-impl TargetDetails {
-    pub fn get_enabled_features_str(&self) -> Option<String> {
-        match self.enabled_features.is_empty() {
-            true => None,
-            false => Some(
-                self.enabled_features
-                    .iter()
-                    .map(|f| f.0.clone())
-                    .collect::<Vec<String>>()
-                    .join(", "),
-            ),
-        }
-    }
-}
-
-fn target_ids_to_args(
-    target_id: Vec<BuildTargetIdentifier>,
-    get_target_details: impl Fn(&BuildTargetIdentifier) -> Option<TargetDetails>,
-) -> io::Result<Vec<String>> {
-    let targets_details: Vec<TargetDetails> = target_id
-        .iter()
-        .map(|id| {
-            get_target_details(id).ok_or_else(|| {
-                warn!("Target {:?} not found", id);
-                io::Error::new(
-                    io::ErrorKind::NotFound,
-                    format!("Target {:?} not found", id),
-                )
-            })
-        })
-        .collect::<io::Result<Vec<TargetDetails>>>()?;
-
-    let args: Vec<String> = targets_details
-        .iter()
-        .flat_map(|t| {
-            let mut loc_args = Vec::new();
-            loc_args.push("--package".to_string());
-            loc_args.push(t.package_name.clone());
-            if t.kind == Lib {
-                loc_args.push("--lib".to_string());
-            } else {
-                loc_args.push(format!("--{}", t.kind));
-                loc_args.push(t.name.clone());
-            }
-            if let Some(features) = t.get_enabled_features_str() {
-                loc_args.push(FEATURE_FLAG.to_string());
-                loc_args.push(features);
-            }
-            loc_args
-        })
-        .collect();
-
-    Ok(args)
-}
-
-fn create_requested_command(
-    command_type: CommandType,
-    root: &Path,
-    targets_args: Vec<String>,
-) -> Command {
-    let mut cmd = Command::new(toolchain::cargo());
-    cmd.current_dir(root);
-    if let CommandType::Test = command_type {
-        cmd.arg("+nightly");
-    }
-    cmd.arg(command_type.to_string());
-    cmd.args(targets_args);
-    cmd.args(["--message-format=json", "--"]);
-    cmd
-}
-
-fn cargo_command_with_unit_graph(
-    command_type: CommandType,
-    root: &Path,
-    targets_args: Vec<String>,
-) -> Command {
-    let mut cmd = Command::new(toolchain::cargo());
-    cmd.current_dir(root)
-        .args([
-            "+nightly",
-            command_type.to_string().as_str(),
-            "--unit-graph",
-            "-Z",
-            "unstable-options",
-        ])
-        .args(targets_args);
-    cmd
-}
-
-#[cfg(test)]
-mod tests {
-    use super::*;
-    use crate::project_model::cargo_package::Feature;
-    use crate::project_model::target_details::CargoTargetKind;
-    use bsp_types::requests::{CompileParams, RunParams, TestParams};
-    use insta::assert_debug_snapshot;
-    use std::collections::BTreeSet;
-    use std::ffi::OsStr;
-
-    const TEST_ARGS: [&str; 2] = ["--arg1", "--arg2"];
-    const TEST_URI_1: &str = "test_uri1";
-    const TEST_URI_2: &str = "test_uri2";
-    const TEST_BIN_NAME: &str = "test_bin1";
-    const TEST_LIB_NAME: &str = "test_lib1";
-    const TEST_PACKAGE_NAMES: [&str; 2] = ["test_package1", "test_package2"];
-    const TEST_ROOT: &str = "/test_root";
-
-    fn get_target_details(target_id: &BuildTargetIdentifier) -> Option<TargetDetails> {
-        let test_features: BTreeSet<Feature> =
-            BTreeSet::from([Feature("test_feature1".to_string())]);
-        match target_id.uri.as_str() {
-            TEST_URI_1 => Some(TargetDetails {
-                name: TEST_BIN_NAME.to_string(),
-                kind: CargoTargetKind::Bin,
-                package_name: TEST_PACKAGE_NAMES[0].to_string(),
-                ..Default::default()
-            }),
-            TEST_URI_2 => Some(TargetDetails {
-                name: TEST_LIB_NAME.to_string(),
-                kind: CargoTargetKind::Lib,
-                package_abs_path: Default::default(),
-                package_name: TEST_PACKAGE_NAMES[1].to_string(),
-                default_features_disabled: true,
-                enabled_features: test_features,
-            }),
-            _ => None,
-        }
-    }
-
-    fn default_targets() -> Vec<BuildTargetIdentifier> {
-        vec![
-            BuildTargetIdentifier {
-                uri: TEST_URI_1.to_string(),
-            },
-            BuildTargetIdentifier {
-                uri: TEST_URI_2.to_string(),
-            },
-        ]
-    }
-
-    fn test_compile_params() -> CompileParams {
-        CompileParams {
-            origin_id: None,
-            targets: default_targets(),
-            arguments: vec![TEST_ARGS[0].to_string(), TEST_ARGS[1].to_string()],
-        }
-    }
-
-    #[test]
-    fn test_compile_params_create_command() {
-        let compile_params = test_compile_params();
-        let cmd = compile_params
-            .create_requested_command(Path::new(TEST_ROOT), get_target_details)
-            .unwrap();
-        let args: Vec<&OsStr> = cmd.get_args().collect();
-        let cwd = cmd.get_current_dir().unwrap();
-
-        assert_debug_snapshot!(args, @r###"
-        [
-            "build",
-            "--package",
-            "test_package1",
-            "--bin",
-            "test_bin1",
-            "--package",
-            "test_package2",
-            "--lib",
-            "--feature",
-            "test_feature1",
-            "--message-format=json",
-            "--",
-            "--arg1",
-            "--arg2",
-        ]
-        "###);
-        assert_eq!(cwd, Path::new(TEST_ROOT));
-    }
-
-    fn test_run_params() -> RunParams {
-        RunParams {
-            target: BuildTargetIdentifier {
-                uri: TEST_URI_1.to_string(),
-            },
-            arguments: vec![TEST_ARGS[0].to_string(), TEST_ARGS[1].to_string()],
-            ..RunParams::default()
-        }
-    }
-
-    #[test]
-    fn test_run_params_create_command() {
-        let run_params = test_run_params();
-        let cmd = run_params
-            .create_requested_command(Path::new(TEST_ROOT), get_target_details)
-            .unwrap();
-        let args: Vec<&OsStr> = cmd.get_args().collect();
-        let cwd = cmd.get_current_dir().unwrap();
-
-        assert_debug_snapshot!(args, @r###"
-        [
-            "run",
-            "--package",
-            "test_package1",
-            "--bin",
-            "test_bin1",
-            "--message-format=json",
-            "--",
-            "--arg1",
-            "--arg2",
-        ]
-        "###);
-        assert_eq!(cwd, Path::new(TEST_ROOT));
-    }
-
-    fn test_test_params() -> TestParams {
-        TestParams {
-            targets: default_targets(),
-            arguments: vec![TEST_ARGS[0].to_string(), TEST_ARGS[1].to_string()],
-            ..TestParams::default()
-        }
-    }
-
-    #[test]
-    fn test_test_params_create_command() {
-        let test_params = test_test_params();
-        let cmd = test_params
-            .create_requested_command(Path::new(TEST_ROOT), get_target_details)
-            .unwrap();
-        let args: Vec<&OsStr> = cmd.get_args().collect();
-        let cwd = cmd.get_current_dir().unwrap();
-
-        assert_debug_snapshot!(args, @r###"
-        [
-            "+nightly",
-            "test",
-            "--package",
-            "test_package1",
-            "--bin",
-            "test_bin1",
-            "--package",
-            "test_package2",
-            "--lib",
-            "--feature",
-            "test_feature1",
-            "--message-format=json",
-            "--",
-            "--show-output",
-            "-Z",
-            "unstable-options",
-            "--format=json",
-            "--arg1",
-            "--arg2",
-        ]
-        "###);
-        assert_eq!(cwd, Path::new(TEST_ROOT));
-    }
-}
-
-#[cfg(test)]
-mod feature_tests {
-    use super::*;
-    use crate::project_model::cargo_package::Feature;
-    use std::collections::BTreeSet;
-    use test_case::test_case;
-
-    const TEST_FEATURES: [&str; 3] = ["test_feature1", "test_feature2", "test_feature3"];
-
-    #[test_case(BTreeSet::new(), ""  ;"empty")]
-    #[test_case(TEST_FEATURES.iter().map(|f| Feature(f.to_string())).collect(),
-    "test_feature1, test_feature2, test_feature3" ;
-    "non_empty"
-    )]
-    fn test_get_enabled_features_string(enabled_features: BTreeSet<Feature>, expected: &str) {
-        let target_details = TargetDetails {
-            default_features_disabled: false,
-            enabled_features,
-            ..TargetDetails::default()
-        };
-
-        let enabled_features_string = target_details
-            .get_enabled_features_str()
-            .unwrap_or("".to_string());
-        assert_eq!(enabled_features_string, expected);
+        cmd
     }
 }
 
@@ -509,6 +141,9 @@
 ) -> Command {
     let mut cmd = Command::new(toolchain::cargo());
     cmd.current_dir(root);
+    if let CommandType::Test = command_type {
+        cmd.arg("+nightly");
+    }
     cmd.arg(command_type.to_string());
     cmd.args(targets_args);
     cmd.args(["--message-format=json", "--"]);
@@ -655,6 +290,7 @@
 
         assert_debug_snapshot!(args, @r###"
         [
+            "+nightly",
             "test",
             "--package",
             "test_package1",
