use std::path::PathBuf;
use std::process::Command;

use bsp_types::requests::{CompileParams, RunParams, TestParams};

fn cargo_command_with_unit_graph(command_type: &str, root: PathBuf) -> Command {
    // TODO add appropriate build target to arguments
    let mut cmd = Command::new(toolchain::cargo());
    cmd.current_dir(root).args([
        "+nightly",
        command_type,
        "--unit-graph",
        "-Z",
        "unstable-options",
    ]);
    cmd
}

pub trait CreateCommand {
    fn origin_id(&self) -> Option<String>;

    fn create_unit_graph_command(&self, root: PathBuf) -> Command;

    fn create_requested_command(&self, root: PathBuf) -> Command;
}

impl CreateCommand for CompileParams {
    fn origin_id(&self) -> Option<String> {
        self.origin_id.clone()
    }

    fn create_unit_graph_command(&self, root: PathBuf) -> Command {
<<<<<<< HEAD
        // TODO add appropriate build target to arguments
        let mut cmd = Command::new(toolchain::cargo());
        cmd.current_dir(root).args([
            "+nightly",
            "build",
            "--unit-graph",
            "-Z",
            "unstable-options",
        ]);
        cmd
=======
        cargo_command_with_unit_graph("build", root)
>>>>>>> f43cd8d2
    }

    fn create_requested_command(&self, root: PathBuf) -> Command {
        // TODO add appropriate build target to arguments
        let mut cmd = Command::new(toolchain::cargo());
        cmd.current_dir(root)
            .args([
                "build",
                "--message-format=json",
                self.targets[0].clone().uri.as_str(),
            ])
            .args(self.arguments.clone());
        cmd
    }
}

impl CreateCommand for RunParams {
    fn origin_id(&self) -> Option<String> {
        self.origin_id.clone()
    }

    fn create_unit_graph_command(&self, root: PathBuf) -> Command {
<<<<<<< HEAD
        // TODO add appropriate build target to arguments
        let mut cmd = Command::new(toolchain::cargo());
        cmd.current_dir(root)
            .args(["+nightly", "run", "--unit-graph", "-Z", "unstable-options"]);
        cmd
=======
        cargo_command_with_unit_graph("run", root)
>>>>>>> f43cd8d2
    }

    fn create_requested_command(&self, root: PathBuf) -> Command {
        // TODO add appropriate build target to arguments
        let mut cmd = Command::new(toolchain::cargo());
        cmd.current_dir(root)
            .args([
                "run",
                "--message-format=json",
                self.target.clone().uri.as_str(),
            ])
            .args(self.arguments.clone());
        cmd
    }
}

impl CreateCommand for TestParams {
    fn origin_id(&self) -> Option<String> {
        self.origin_id.clone()
    }

    fn create_unit_graph_command(&self, root: PathBuf) -> Command {
<<<<<<< HEAD
        // TODO add appropriate build target to arguments
        let mut cmd = Command::new(toolchain::cargo());
        cmd.current_dir(root)
            .args(["+nightly", "test", "--unit-graph", "-Z", "unstable-options"]);
        cmd
=======
        cargo_command_with_unit_graph("test", root)
>>>>>>> f43cd8d2
    }

    fn create_requested_command(&self, root: PathBuf) -> Command {
        // TODO add appropriate build target to arguments
        let mut cmd = Command::new(toolchain::cargo());
        cmd.current_dir(root)
            .args([
                "test",
                "--message-format=json",
                "--",
                "--show-output",
                "-Z",
                "unstable-options",
                "--format=json",
            ])
            .args(self.arguments.clone());
        cmd
    }
}<|MERGE_RESOLUTION|>--- conflicted
+++ resolved
@@ -30,20 +30,7 @@
     }
 
     fn create_unit_graph_command(&self, root: PathBuf) -> Command {
-<<<<<<< HEAD
-        // TODO add appropriate build target to arguments
-        let mut cmd = Command::new(toolchain::cargo());
-        cmd.current_dir(root).args([
-            "+nightly",
-            "build",
-            "--unit-graph",
-            "-Z",
-            "unstable-options",
-        ]);
-        cmd
-=======
         cargo_command_with_unit_graph("build", root)
->>>>>>> f43cd8d2
     }
 
     fn create_requested_command(&self, root: PathBuf) -> Command {
@@ -66,15 +53,7 @@
     }
 
     fn create_unit_graph_command(&self, root: PathBuf) -> Command {
-<<<<<<< HEAD
-        // TODO add appropriate build target to arguments
-        let mut cmd = Command::new(toolchain::cargo());
-        cmd.current_dir(root)
-            .args(["+nightly", "run", "--unit-graph", "-Z", "unstable-options"]);
-        cmd
-=======
         cargo_command_with_unit_graph("run", root)
->>>>>>> f43cd8d2
     }
 
     fn create_requested_command(&self, root: PathBuf) -> Command {
@@ -97,15 +76,7 @@
     }
 
     fn create_unit_graph_command(&self, root: PathBuf) -> Command {
-<<<<<<< HEAD
-        // TODO add appropriate build target to arguments
-        let mut cmd = Command::new(toolchain::cargo());
-        cmd.current_dir(root)
-            .args(["+nightly", "test", "--unit-graph", "-Z", "unstable-options"]);
-        cmd
-=======
         cargo_command_with_unit_graph("test", root)
->>>>>>> f43cd8d2
     }
 
     fn create_requested_command(&self, root: PathBuf) -> Command {
