<<<<<<< HEAD
#[cfg(test)]
use cargo_metadata::{Target, TargetBuilder};
#[cfg(test)]
use std::rc::Rc;
use std::time::{SystemTime, UNIX_EPOCH};

#[cfg(test)]
use bsp_types::BuildTargetIdentifier;
use rand::distributions::{Alphanumeric, DistString};

#[cfg(test)]
use crate::project_model::cargo_package::CargoPackage;
=======
use log::warn;
use std::io;
use std::time::{SystemTime, UNIX_EPOCH};

use bsp_types::BuildTargetIdentifier;
use rand::distributions::{Alphanumeric, DistString};

use crate::project_model::target_details::TargetDetails;
use crate::server::global_state::GlobalStateSnapshot;
>>>>>>> 80c3e30d
use bsp_types::notifications::TaskId;

pub(super) fn generate_random_id() -> String {
    Alphanumeric.sample_string(&mut rand::thread_rng(), 36)
}

pub(super) fn generate_task_id(parent: &TaskId) -> TaskId {
    TaskId {
        id: generate_random_id(),
        parents: vec![parent.id.clone()],
    }
}

pub(super) fn get_current_time() -> i64 {
    SystemTime::now()
        .duration_since(UNIX_EPOCH)
        .unwrap()
        .as_millis() as i64
}

<<<<<<< HEAD
#[cfg(test)]
pub(super) fn test_target_id(uri: &str) -> BuildTargetIdentifier {
    BuildTargetIdentifier { uri: uri.into() }
}

#[cfg(test)]
pub(super) fn test_target(name: &str, kind: &str) -> Rc<Target> {
    Rc::new(
        TargetBuilder::default()
            .name(name.to_string())
            .kind(vec![kind.to_string()])
            .src_path("".to_string())
            .build()
            .unwrap(),
    )
}

#[cfg(test)]
pub(super) fn test_package(name: &str) -> CargoPackage {
    CargoPackage {
        name: name.into(),
        ..CargoPackage::default()
    }
=======
pub(super) fn targets_ids_to_targets_details(
    targets_ids: Vec<BuildTargetIdentifier>,
    global_state: &GlobalStateSnapshot,
) -> io::Result<Vec<TargetDetails>> {
    let targets_details: Vec<TargetDetails> = targets_ids
        .iter()
        .map(|id| {
            global_state
                .workspace
                .get_target_details(id)
                .ok_or_else(|| {
                    warn!("Target {:?} not found", id);
                    io::Error::new(
                        io::ErrorKind::NotFound,
                        format!("Target {:?} not found", id),
                    )
                })
        })
        .collect::<io::Result<Vec<TargetDetails>>>()?;
    Ok(targets_details)
>>>>>>> 80c3e30d
}<|MERGE_RESOLUTION|>--- conflicted
+++ resolved
@@ -1,27 +1,18 @@
-<<<<<<< HEAD
+use log::warn;
+use std::io;
 #[cfg(test)]
 use cargo_metadata::{Target, TargetBuilder};
 #[cfg(test)]
 use std::rc::Rc;
 use std::time::{SystemTime, UNIX_EPOCH};
 
-#[cfg(test)]
 use bsp_types::BuildTargetIdentifier;
 use rand::distributions::{Alphanumeric, DistString};
 
 #[cfg(test)]
 use crate::project_model::cargo_package::CargoPackage;
-=======
-use log::warn;
-use std::io;
-use std::time::{SystemTime, UNIX_EPOCH};
-
-use bsp_types::BuildTargetIdentifier;
-use rand::distributions::{Alphanumeric, DistString};
-
 use crate::project_model::target_details::TargetDetails;
 use crate::server::global_state::GlobalStateSnapshot;
->>>>>>> 80c3e30d
 use bsp_types::notifications::TaskId;
 
 pub(super) fn generate_random_id() -> String {
@@ -42,7 +33,28 @@
         .as_millis() as i64
 }
 
-<<<<<<< HEAD
+pub(super) fn targets_ids_to_targets_details(
+    targets_ids: Vec<BuildTargetIdentifier>,
+    global_state: &GlobalStateSnapshot,
+) -> io::Result<Vec<TargetDetails>> {
+    let targets_details: Vec<TargetDetails> = targets_ids
+        .iter()
+        .map(|id| {
+            global_state
+                .workspace
+                .get_target_details(id)
+                .ok_or_else(|| {
+                    warn!("Target {:?} not found", id);
+                    io::Error::new(
+                        io::ErrorKind::NotFound,
+                        format!("Target {:?} not found", id),
+                    )
+                })
+        })
+        .collect::<io::Result<Vec<TargetDetails>>>()?;
+    Ok(targets_details)
+}
+
 #[cfg(test)]
 pub(super) fn test_target_id(uri: &str) -> BuildTargetIdentifier {
     BuildTargetIdentifier { uri: uri.into() }
@@ -66,26 +78,4 @@
         name: name.into(),
         ..CargoPackage::default()
     }
-=======
-pub(super) fn targets_ids_to_targets_details(
-    targets_ids: Vec<BuildTargetIdentifier>,
-    global_state: &GlobalStateSnapshot,
-) -> io::Result<Vec<TargetDetails>> {
-    let targets_details: Vec<TargetDetails> = targets_ids
-        .iter()
-        .map(|id| {
-            global_state
-                .workspace
-                .get_target_details(id)
-                .ok_or_else(|| {
-                    warn!("Target {:?} not found", id);
-                    io::Error::new(
-                        io::ErrorKind::NotFound,
-                        format!("Target {:?} not found", id),
-                    )
-                })
-        })
-        .collect::<io::Result<Vec<TargetDetails>>>()?;
-    Ok(targets_details)
->>>>>>> 80c3e30d
 }