use std::io;
use std::process::Command;

use bsp_server::{Message, RequestId};
use crossbeam_channel::{unbounded, Sender};

use bsp_types::requests::Request;
use bsp_types::StatusCode;

use crate::cargo_communication::cargo_handle::CargoHandle;
use crate::cargo_communication::cargo_types::cargo_command::CreateCommand;
use crate::cargo_communication::cargo_types::cargo_result::CargoResult;
use crate::cargo_communication::cargo_types::event::Event;
use crate::cargo_communication::cargo_types::params_target::ParamsTarget;
use crate::cargo_communication::request_actor::RequestActor;
use crate::cargo_communication::request_actor_unit_graph::UnitGraphStatusCode;
<<<<<<< HEAD
=======
use crate::cargo_communication::utils::targets_ids_to_targets_details;
>>>>>>> 80c3e30d
use crate::server::global_state::GlobalStateSnapshot;

pub(crate) struct RequestHandle {
    cancel_sender: Sender<Event>,
    _thread: jod_thread::JoinHandle,
}

impl RequestHandle {
    pub fn spawn<R>(
        sender_to_main: Box<dyn Fn(Message) + Send>,
        req_id: RequestId,
        params: R::Params,
        global_state: GlobalStateSnapshot,
    ) -> io::Result<RequestHandle>
    where
        R: Request + 'static,
        R::Params: CreateCommand + ParamsTarget + Send,
        R::Result: CargoResult,
    {
        let root_path = global_state.config.root_path();
<<<<<<< HEAD
        let unit_graph_cmd = params.create_unit_graph_command(root_path, {
            |id| global_state.workspace.get_target_details(id)
        })?;
        let requested_cmd = params.create_requested_command(root_path, {
            |id| global_state.workspace.get_target_details(id)
        })?;
=======
        let targets_details =
            targets_ids_to_targets_details(params.get_targets_ids(), &global_state)?;
        let unit_graph_cmd = params.create_unit_graph_command(root_path, &targets_details);
        let requested_cmd = params.create_requested_command(root_path, &targets_details);
>>>>>>> 80c3e30d
        let cargo_handle = CargoHandle::spawn(unit_graph_cmd)?;
        let (cancel_sender, cancel_receiver) = unbounded::<Event>();
        let actor: RequestActor<R, CargoHandle> = RequestActor::new(
            sender_to_main,
            req_id,
            params,
            root_path,
            cargo_handle,
            cancel_receiver,
            &global_state.workspace,
        );
        let thread =
            jod_thread::Builder::new().spawn(move || run_commands(actor, requested_cmd))?;
        Ok(RequestHandle {
            cancel_sender,
            _thread: thread,
        })
    }

    pub fn cancel(&self) {
        self.cancel_sender.send(Event::Cancel).unwrap();
    }
}

fn run_commands<R>(mut actor: RequestActor<R, CargoHandle>, requested_cmd: Command)
where
    R: Request + 'static,
<<<<<<< HEAD
    R::Params: CreateCommand + ParamsTarget + Send,
=======
    R::Params: CreateCommand + Send,
>>>>>>> 80c3e30d
    R::Result: CargoResult,
{
    actor.report_root_task_start();
    let unit_graph_status_code = actor.run_unit_graph();
    // We don't run requested command, if request was cancelled during
    // unit graph command.
    if let UnitGraphStatusCode::Ok = unit_graph_status_code {
        match CargoHandle::spawn(requested_cmd) {
            Ok(cargo_handle) => {
                actor.cargo_handle = Some(cargo_handle);
                actor.run();
            }
            Err(err) => {
                actor.report_task_finish(
                    actor.state.root_task_id.clone(),
                    StatusCode::Error,
                    None,
                    None,
                );
                actor.send_response(Err(err));
            }
        }
    }
}<|MERGE_RESOLUTION|>--- conflicted
+++ resolved
@@ -14,10 +14,7 @@
 use crate::cargo_communication::cargo_types::params_target::ParamsTarget;
 use crate::cargo_communication::request_actor::RequestActor;
 use crate::cargo_communication::request_actor_unit_graph::UnitGraphStatusCode;
-<<<<<<< HEAD
-=======
 use crate::cargo_communication::utils::targets_ids_to_targets_details;
->>>>>>> 80c3e30d
 use crate::server::global_state::GlobalStateSnapshot;
 
 pub(crate) struct RequestHandle {
@@ -38,19 +35,10 @@
         R::Result: CargoResult,
     {
         let root_path = global_state.config.root_path();
-<<<<<<< HEAD
-        let unit_graph_cmd = params.create_unit_graph_command(root_path, {
-            |id| global_state.workspace.get_target_details(id)
-        })?;
-        let requested_cmd = params.create_requested_command(root_path, {
-            |id| global_state.workspace.get_target_details(id)
-        })?;
-=======
         let targets_details =
             targets_ids_to_targets_details(params.get_targets_ids(), &global_state)?;
         let unit_graph_cmd = params.create_unit_graph_command(root_path, &targets_details);
         let requested_cmd = params.create_requested_command(root_path, &targets_details);
->>>>>>> 80c3e30d
         let cargo_handle = CargoHandle::spawn(unit_graph_cmd)?;
         let (cancel_sender, cancel_receiver) = unbounded::<Event>();
         let actor: RequestActor<R, CargoHandle> = RequestActor::new(
@@ -78,11 +66,7 @@
 fn run_commands<R>(mut actor: RequestActor<R, CargoHandle>, requested_cmd: Command)
 where
     R: Request + 'static,
-<<<<<<< HEAD
     R::Params: CreateCommand + ParamsTarget + Send,
-=======
-    R::Params: CreateCommand + Send,
->>>>>>> 80c3e30d
     R::Result: CargoResult,
 {
     actor.report_root_task_start();
