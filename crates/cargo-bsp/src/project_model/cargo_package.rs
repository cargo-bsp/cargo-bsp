use std::collections::{BTreeMap, BTreeSet, HashSet, VecDeque};
use std::rc::Rc;

use cargo_metadata::camino::Utf8PathBuf;
use log::{error, warn};

<<<<<<< HEAD
pub use bsp_types::requests::{Feature, PackageFeatures};
=======
use bsp_types::requests::{Feature, PackageFeatures};
>>>>>>> 517c3eb4
use bsp_types::{BuildTarget, BuildTargetIdentifier};

use crate::project_model::build_target_mappings::{
    bsp_build_target_from_cargo_target, build_target_ids_from_cargo_targets,
};
use crate::project_model::package_dependency::PackageDependency;

#[derive(Default, Debug, Clone)]
pub struct CargoPackage {
    /// Name of the package
    pub name: String,

    /// Unique identifier of the package
    pub id: String,

    /// Path to the package's manifest
    pub manifest_path: Utf8PathBuf,

    /// List of all package dependencies
    pub dependencies: Vec<PackageDependency>,

    /// List of all package targets, from which BSP build targets are created
    pub targets: Vec<Rc<cargo_metadata::Target>>,

    /// List of enabled (by BSP client) features.
    /// Does not include default features
    pub enabled_features: BTreeSet<Feature>,

    /// If true, default features are disabled. Does not apply when default features
    /// are not defined in package's manifest
    pub default_features_disabled: bool,

    /// Hashmap where key is a feature name and the value are names of other features it enables.
    /// Includes pair for default features if default is defined
    pub package_features: BTreeMap<Feature, Vec<Feature>>,
}

impl CargoPackage {
    pub fn new(
        metadata_package: &cargo_metadata::Package,
        all_packages: &[cargo_metadata::Package],
    ) -> Self {
        let package_features = metadata_package
            .features
            .clone()
            .into_iter()
            .map(|(f, df)| (Feature(f), df.into_iter().map(Feature).collect()))
            .collect();

        Self {
            name: metadata_package.name.clone(),
            id: metadata_package.id.repr.clone(),
            manifest_path: metadata_package.manifest_path.clone(),
            dependencies: PackageDependency::create_package_dependencies_from_metadata(
                &metadata_package.dependencies,
                all_packages,
            ),
            targets: metadata_package
                .targets
                .iter()
                .cloned()
                .map(Rc::new)
                .collect(),
            enabled_features: BTreeSet::new(),
            default_features_disabled: false,
            package_features,
        }
    }

    /// We assume that optional dependency can only be turned on by a feature that has the form:
    /// "dep:package_name" or "package_name/feature_name"
    fn feature_enables_dependency(feature: &Feature, dependency_name: &String) -> bool {
        feature.0 == format!("dep:{}", dependency_name)
            || feature.0.starts_with(&format!("{}/", dependency_name))
    }

    /// Checks if a feature was defined in the `Cargo.toml`. Used to skip features that have the form:
    /// "dep:package_name" or "package_name/feature_name" or "package_name?/feature_name" as they
    /// are not included in the cargo metadata features Hashmap
    fn is_defined_feature(&self, feature: &Feature) -> bool {
        self.package_features.contains_key(feature)
    }

    /// Checks whether a dependency is enabled by the current set of enabled features.
    /// Runs BFS on the features graph starting from default (if defined and not disabled)
    /// and the enabled features
    fn is_dependency_enabled(&self, dependency: &PackageDependency) -> bool {
        if !dependency.optional {
            return true;
        }

        let mut next_features: VecDeque<Feature> =
            VecDeque::from_iter(self.enabled_features.clone());
        if !self.default_features_disabled && self.is_defined_feature(&Feature::from("default")) {
            next_features.push_back(Feature::from("default"));
        }

        let mut checked_features: HashSet<Feature> = HashSet::from_iter(next_features.clone());

        while let Some(f) = next_features.pop_front() {
            if let Some(dependent_features) = self.package_features.get(&f) {
                for df in dependent_features {
                    if CargoPackage::feature_enables_dependency(df, &dependency.name) {
                        return true;
                    }
                    if checked_features.contains(df) || !self.is_defined_feature(df) {
                        continue;
                    }
                    checked_features.insert(df.clone());
                    next_features.push_back(df.clone());
                }
            } else {
                error!("Feature {:?} not found in package {}", f, self.name);
            }
        }
        false
    }

    /// Returns a vector of BuildTargetIdentifiers for all dependencies that
    /// * are enabled
    /// * their BuildTargetId could be created
    fn feature_based_dependencies_as_build_target_ids(&self) -> Vec<BuildTargetIdentifier> {
        self.dependencies
            .iter()
            .filter_map(|dep| {
                if !self.is_dependency_enabled(dep) {
                    return None;
                }
                dep.create_id_from_dependency()
            })
            .collect()
    }

    /// Returns a vector of BuildTargets for all targets in the package
    pub fn get_bsp_build_targets(&self) -> Vec<BuildTarget> {
        let dependencies = self.feature_based_dependencies_as_build_target_ids();
        self.targets
            .iter()
            .map(|t| bsp_build_target_from_cargo_target(t, &dependencies))
            .collect()
    }

    /// Enables a list of features if they exist and are not already enabled
    pub fn enable_features(&mut self, features: &[Feature]) {
        features.iter().for_each(|f| {
            if self.package_features.get(f).is_none() {
                warn!("Can't enable feature {:?}. It doesn't exist.", f);
                return;
            }
            self.enabled_features.insert(f.clone());
        });
    }

    /// Disables a list of features if they exist and are enabled
    pub fn disable_features(&mut self, features: &[Feature]) {
        features.iter().for_each(|f| {
            if self.package_features.get(f).is_none() {
                warn!("Can't disable feature {:?}. It doesn't exist.", f);
                return;
            }
            self.enabled_features.remove(f);
        });
    }

    /// Returns list of dependencies taking into account optional ones and enabled features
    pub fn get_enabled_dependencies(&self) -> Vec<&PackageDependency> {
        self.dependencies
            .iter()
            .filter(|&d| self.is_dependency_enabled(d))
            .collect()
    }

    pub fn get_enabled_features(&self) -> PackageFeatures {
        PackageFeatures {
            package_id: self.id.clone(),
            targets: build_target_ids_from_cargo_targets(&self.targets),
            enabled_features: self.enabled_features.clone(),
<<<<<<< HEAD
=======
            available_features: self.package_features.keys().cloned().collect(),
>>>>>>> 517c3eb4
        }
    }
}

#[cfg(test)]
mod tests {
    use std::collections::{BTreeMap, BTreeSet};

    use bsp_types::requests::PackageFeatures;
    use test_case::test_case;

    use super::*;

    const DEP_NAME: &str = "dependency-name";
    const F1: &str = "feature1";
    const F2: &str = "feature2";
    const F3: &str = "feature3";
    const F4: &str = "feature4";

    fn create_feature_set_from_slices(slices: &[&str]) -> BTreeSet<Feature> {
        slices.iter().map(|&f| Feature::from(f)).collect()
    }

    fn create_package_features(slice_map: &[(&str, &[&str])]) -> BTreeMap<Feature, Vec<Feature>> {
        slice_map
            .iter()
            .map(|&(k, v)| {
                (
                    Feature::from(k),
                    v.iter().map(|&s| Feature::from(s)).collect(),
                )
            })
            .collect()
    }

    fn default_cargo_package_with_features(
        package_features_slice: &[(&str, &[&str])],
        enabled_features_slice: Option<&[&str]>,
    ) -> CargoPackage {
        let mut test_package = CargoPackage {
            package_features: create_package_features(package_features_slice),
            ..CargoPackage::default()
        };

        if let Some(enabled_features_slice) = enabled_features_slice {
            test_package.enabled_features = create_feature_set_from_slices(enabled_features_slice);
        }

        test_package
    }

    #[test_case("feature-name", false ; "simple-feature")]
    #[test_case(DEP_NAME, false ; "dependency-name")]
    #[test_case(&format!("dep:{}", DEP_NAME), true ; "dep:dependency-name")]
    #[test_case(&format!("{}/feature", DEP_NAME), true ; "dependency-name/feature")]
    #[test_case(&format!("{}?/feature", DEP_NAME), false ; "dependency-name(question-mark)/feature")]
    fn test_feature_enables_dependency(feature: &str, expected_with_dep_name_in_feature: bool) {
        assert_eq!(
            expected_with_dep_name_in_feature,
            CargoPackage::feature_enables_dependency(
                &Feature::from(feature),
                &String::from(DEP_NAME)
            )
        );
        assert!(!CargoPackage::feature_enables_dependency(
            &Feature::from(feature),
            &String::from("other-dependency-name")
        ));
    }

    #[test_case(&[(F1, &[])], F1, true ; "just_one_feature_check_defined")]
    #[test_case(&[(F1, &[])], F2, false ; "just_one_feature_check_not_defined")]
    #[test_case(&[(F1, &[F2])], F2, false ; "one_feature_with_one_dependency_check_dependency")]
    #[test_case(&[(F1, &[F2]), (F2, &[F3]), (F3, &["dep:name"])], "dep:name", false ; "not_defined_in_many")]
    #[test_case(&[(F1, &[]), (F2, &[]), (F3, &[])], F3, true ; "defined_in_many")]
    fn test_is_defined_feature2(
        package_features_slice: &[(&str, &[&str])],
        feature: &str,
        expected: bool,
    ) {
        let test_package = default_cargo_package_with_features(package_features_slice, None);
        assert_eq!(
            expected,
            test_package.is_defined_feature(&Feature::from(feature))
        );
    }

    // enabling_features
    #[test_case(&[], &[], &[], &[], true ; "enabling_features::no_features")]
    #[test_case(&[], &[], &[F1], &[F1], true ; "enabling_features::no_toggling")]
    #[test_case(&[], &[F2], &[], &[], true ; "enabling_features::feature_not_defined")]
    #[test_case(&[F1], &[F2], &[F1], &[F1], true ; "enabling_features::feature_not_defined2")]
    #[test_case(&[F1], &[F1], &[], &[F1], true ; "enabling_features::enable_nothing_enabled")]
    #[test_case(&[F1, F2], &[F2], &[F1], &[F1, F2], true ; "enabling_features::enable_some_enabled")]
    #[test_case(&[F1], &[F1], &[F1], &[F1], true ; "enabling_features::enable_already_enabled")]
    #[test_case(&[F1, F2], &[F1, F2], &[F1], &[F1, F2], true ; "enabling_features::enable_many")]
    // disabling features
    #[test_case(&[], &[], &[], &[], false ; "disabling_features::no_features")]
    #[test_case(&[], &[], &[F1], &[F1], false ; "disabling_features::no_toggling")]
    #[test_case(&[], &[F1], &[], &[], false ; "disabling_features::feature_not_defined")]
    #[test_case(&[F1], &[F2], &[F1], &[F1], false ; "disabling_features::feature_not_defined2")]
    #[test_case(&[F1], &[F1], &[F1], &[], false ; "disabling_features::disable_one")]
    #[test_case(&[F1, F2], &[F2], &[F1], &[F1], false ; "disabling_features::disable_already_disabled")]
    #[test_case(&[F1, F2, F3], &[F2, F3], &[F1, F2, F3], &[F1], false ; "disabling_features::disable_many")]
    fn test_toggling_features(
        defined_features: &[&str],
        features_to_toggle: &[&str],
        enabled_features_slice: &[&str],
        expected: &[&str],
        test_enabling: bool,
    ) {
        let defined_features_map = defined_features
            .iter()
            .map(|&f| (f, &[] as &[&str]))
            .collect::<Vec<(&str, &[&str])>>();
        let mut test_package = default_cargo_package_with_features(
            &defined_features_map,
            Some(enabled_features_slice),
        );

        let expected = create_feature_set_from_slices(expected);
        let features_to_toggle: Vec<Feature> =
            features_to_toggle.iter().map(|&f| f.into()).collect();

        if test_enabling {
            test_package.enable_features(&features_to_toggle);
        } else {
            test_package.disable_features(&features_to_toggle);
        }

        assert_eq!(test_package.enabled_features, expected);
    }

    #[test]
    fn test_get_enabled_features() {
        const TEST_FEATURES_SLICE: &[&str] = &[F1, F2, F3];
        const TEST_PACKAGE_ID: &str = "test-package-id";
        let mut test_package = default_cargo_package_with_features(&[], Some(TEST_FEATURES_SLICE));
        test_package.id = TEST_PACKAGE_ID.into();

        let expected = PackageFeatures {
            package_id: TEST_PACKAGE_ID.into(),
            targets: vec![],
            enabled_features: create_feature_set_from_slices(TEST_FEATURES_SLICE),
<<<<<<< HEAD
=======
            available_features: Default::default(),
>>>>>>> 517c3eb4
        };

        assert_eq!(test_package.get_enabled_features(), expected);
    }

    mod test_is_dependency_enabled {
        use ntest::timeout;
        use test_case::test_case;

        use crate::project_model::package_dependency::PackageDependency;

        use super::{default_cargo_package_with_features, DEP_NAME, F1, F2, F3, F4};

        const DEFAULT: &str = "default";

        #[derive(PartialEq)]
        enum DefaultFeatures {
            Enabled,
            Disabled,
        }

        #[derive(PartialEq)]
        enum DependencyState {
            Enabled,
            Disabled,
        }

        fn optional_dependency() -> PackageDependency {
            PackageDependency {
                name: DEP_NAME.into(),
                optional: true,
                ..PackageDependency::default()
            }
        }

        fn normal_dependency() -> PackageDependency {
            PackageDependency {
                name: DEP_NAME.into(),
                optional: false,
                ..PackageDependency::default()
            }
        }

        fn run_test(
            package_features_slice: &[(&str, &[&str])],
            enabled_features_slice: &[&str],
            default_features: DefaultFeatures,
            dependency: PackageDependency,
            dependency_state: DependencyState,
        ) {
            let mut test_package = default_cargo_package_with_features(
                package_features_slice,
                Some(enabled_features_slice),
            );
            test_package.default_features_disabled = default_features == DefaultFeatures::Disabled;

            let expected = dependency_state == DependencyState::Enabled;
            assert_eq!(expected, test_package.is_dependency_enabled(&dependency));
        }

        // not_optional_dependency
        #[test_case( &[(F1, &[])], &[], DefaultFeatures::Enabled, normal_dependency(), DependencyState::Enabled ; "not_optional_dependency")]
        // only default dependencies
        #[test_case(&[(DEFAULT, &[])], &[], DefaultFeatures::Enabled, optional_dependency(), DependencyState::Disabled ; "only_default_empty")]
        #[test_case(&[(DEFAULT, &[&format!("dep:{}", DEP_NAME)])], &[], DefaultFeatures::Disabled, optional_dependency(), DependencyState::Disabled ; "only_default_and_default_disabled")]
        #[test_case(&[(DEFAULT, &["for-sure-not-enabling"])], &[], DefaultFeatures::Enabled, optional_dependency(), DependencyState::Disabled ; "only_default_for_sure_not_enabling")]
        #[test_case(&[(DEFAULT, &[&format!("dep:{}", DEP_NAME)])], &[], DefaultFeatures::Enabled, optional_dependency(), DependencyState::Enabled ; "only_default_enabling")]
        // enabled by currently enabled features
        #[test_case(&[(F1, &[&format!("dep:{}", DEP_NAME)])], &[F1], DefaultFeatures::Enabled, optional_dependency(), DependencyState::Enabled ; "currently_enabled_one_feature")]
        #[test_case(&[(F1, &["for-sure-not-enabling"])], &[F1], DefaultFeatures::Enabled, optional_dependency(), DependencyState::Disabled ; "currently_enabled_for_sure_not_enabling")]
        #[test_case(&[(F1, &[&format!("dep:{}", DEP_NAME)]), (F2, &[F1]), (F3, &[F2])], &[F3], DefaultFeatures::Enabled, optional_dependency(), DependencyState::Enabled ; "currently_enabled_many_features_begin")]
        #[test_case(&[(DEFAULT, &[F1]), (F1, &[F2]), (F2, &[F3]), (F3, &[&format!("dep:{}", DEP_NAME)])], &[], DefaultFeatures::Enabled, optional_dependency(), DependencyState::Enabled ; "currently_enabled_many_features_end")]
        #[test_case(&[(DEFAULT, &[F1]), (F1, &[F2]), (F2, &[&format!("dep:{}", DEP_NAME)])], &[], DefaultFeatures::Disabled, optional_dependency(), DependencyState::Disabled ; "currently_enabled_many_features_end_default_disabled")]
        fn no_cycles(
            package_features_slice: &[(&str, &[&str])],
            enabled_features_slice: &[&str],
            default_features: DefaultFeatures,
            dependency: PackageDependency,
            dependency_state: DependencyState,
        ) {
            run_test(
                package_features_slice,
                enabled_features_slice,
                default_features,
                dependency,
                dependency_state,
            )
        }

        #[test_case(&[(F1, &[&format!("dep:{}", DEP_NAME)]), (F2, &[F4]), (F3, &[F4]), (F4, &[F2, F3])], &[F3, F4], DefaultFeatures::Enabled, optional_dependency(), DependencyState::Disabled ; "first" )]
        #[test_case(&[(F1, &[&format!("dep:{}", DEP_NAME)]), (F2, &[F3]), (F3, &[F2]), (F4, &[F1]), ], &[F2, F3, F4], DefaultFeatures::Enabled,optional_dependency(), DependencyState::Enabled ; "second" )]
        #[timeout(10000)]
        fn cycles(
            package_features_slice: &[(&str, &[&str])],
            enabled_features_slice: &[&str],
            default_features: DefaultFeatures,
            dependency: PackageDependency,
            dependency_state: DependencyState,
        ) {
            run_test(
                package_features_slice,
                enabled_features_slice,
                default_features,
                dependency,
                dependency_state,
            )
        }
    }
}<|MERGE_RESOLUTION|>--- conflicted
+++ resolved
@@ -4,11 +4,7 @@
 use cargo_metadata::camino::Utf8PathBuf;
 use log::{error, warn};
 
-<<<<<<< HEAD
-pub use bsp_types::requests::{Feature, PackageFeatures};
-=======
 use bsp_types::requests::{Feature, PackageFeatures};
->>>>>>> 517c3eb4
 use bsp_types::{BuildTarget, BuildTargetIdentifier};
 
 use crate::project_model::build_target_mappings::{
@@ -186,10 +182,7 @@
             package_id: self.id.clone(),
             targets: build_target_ids_from_cargo_targets(&self.targets),
             enabled_features: self.enabled_features.clone(),
-<<<<<<< HEAD
-=======
             available_features: self.package_features.keys().cloned().collect(),
->>>>>>> 517c3eb4
         }
     }
 }
@@ -334,10 +327,7 @@
             package_id: TEST_PACKAGE_ID.into(),
             targets: vec![],
             enabled_features: create_feature_set_from_slices(TEST_FEATURES_SLICE),
-<<<<<<< HEAD
-=======
             available_features: Default::default(),
->>>>>>> 517c3eb4
         };
 
         assert_eq!(test_package.get_enabled_features(), expected);
