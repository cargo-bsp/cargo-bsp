//! Maps Cargo metadata target to the BSP build target.

use std::fmt::Display;
use std::rc::Rc;

use cargo_metadata::camino::Utf8PathBuf;
use log::warn;

<<<<<<< HEAD
use crate::project_model::RUST_ID;
=======
use crate::project_model::metadata_edition_to_bsp_edition;
>>>>>>> 43a268b7
use bsp_types::basic_bsp_structures::*;
use bsp_types::extensions::{CargoBuildTarget, Edition};

use crate::utils::uri::file_uri;

pub fn build_target_id_from_name_and_path<T: Display, R: Display>(
    name: T,
    path: R,
) -> BuildTargetIdentifier {
    BuildTargetIdentifier {
        uri: URI(format!("targetId:/{}:{}", path, name)),
    }
}

/// We assume that this function is called only with valid path which has a parent
pub fn parent_path(path: &Utf8PathBuf) -> Utf8PathBuf {
    let mut parent_directory = path.clone();
    parent_directory.pop();
    parent_directory
}

pub fn path_parent_directory_uri(path: &Utf8PathBuf) -> URI {
    file_uri(parent_path(path))
}

fn tags_and_capabilities_from_cargo_kind(
    cargo_target: &cargo_metadata::Target,
) -> (Vec<BuildTargetTag>, BuildTargetCapabilities) {
    let mut tags = vec![];
    let mut capabilities = BuildTargetCapabilities {
        can_compile: Some(true),
        can_test: Some(true),
        can_run: Some(true),
        can_debug: Some(true),
    };
    cargo_target
        .kind
        .iter()
        .for_each(|kind| match kind.as_str() {
<<<<<<< HEAD
            "lib" => {
                tags.push(BuildTargetTag::LIBRARY);
                capabilities.can_debug = Some(false);
                capabilities.can_run = Some(false);
=======
            "lib" | "rlib" | "dylib" | "cdylib" | "staticlib" | "proc-macro" => {
                tags.push(BuildTargetTag::Library);
                capabilities.can_debug = false;
                capabilities.can_run = false;
>>>>>>> 43a268b7
            }
            "bin" => {
                tags.push(BuildTargetTag::APPLICATION);
            }
            "example" => {
                tags.push(BuildTargetTag::APPLICATION);
                capabilities.can_test = Some(false);
            }
            "test" => {
                tags.push(BuildTargetTag::INTEGRATION_TEST);
                capabilities.can_run = Some(false);
            }
            "bench" => {
                tags.push(BuildTargetTag::BENCHMARK);
                capabilities.can_run = Some(false);
            }
            "custom-build" => {
<<<<<<< HEAD
                tags.push(BuildTargetTag(std::borrow::Cow::from(kind.clone())));
                todo!("Custom-build target is unsupported by BSP server yet.");
=======
                //TODO
                warn!("Found Custom-Build target, which is unsupported by BSP server yet.")
>>>>>>> 43a268b7
            }
            _ => {
                warn!("Unknown cargo target kind: {}", kind);
            }
        });
    (tags, capabilities)
}

pub fn bsp_build_target_from_cargo_target(
    cargo_target: &cargo_metadata::Target,
    target_dependencies: &[BuildTargetIdentifier],
) -> BuildTarget {
    let (tags, capabilities) = tags_and_capabilities_from_cargo_kind(cargo_target);

<<<<<<< HEAD
    let rust_specific_data = BuildTargetData::cargo(CargoBuildTarget {
        edition: Edition::new(cargo_target.edition.as_str()),
=======
    let rust_specific_data = BuildTargetData::Cargo(CargoBuildTarget {
        edition: metadata_edition_to_bsp_edition(cargo_target.edition),
>>>>>>> 43a268b7
        required_features: cargo_target.required_features.clone(),
    });

    BuildTarget {
        id: build_target_id_from_name_and_path(&cargo_target.name, &cargo_target.src_path),
        display_name: Some(cargo_target.name.clone()),
        // We assume that cargo metadata always returns valid paths, which additionally have a parent
        base_directory: Some(path_parent_directory_uri(&cargo_target.src_path)),
        tags,
        capabilities,
        language_ids: vec![RUST_ID.to_string()],
        dependencies: Vec::from(target_dependencies),
        data: Some(rust_specific_data),
    }
}

pub fn build_target_ids_from_cargo_targets(
    cargo_targets: &[Rc<cargo_metadata::Target>],
) -> Vec<BuildTargetIdentifier> {
    cargo_targets
        .iter()
        .map(|target| build_target_id_from_name_and_path(&target.name, &target.src_path))
        .collect()
}<|MERGE_RESOLUTION|>--- conflicted
+++ resolved
@@ -6,13 +6,10 @@
 use cargo_metadata::camino::Utf8PathBuf;
 use log::warn;
 
-<<<<<<< HEAD
+use crate::project_model::metadata_edition_to_bsp_edition;
 use crate::project_model::RUST_ID;
-=======
-use crate::project_model::metadata_edition_to_bsp_edition;
->>>>>>> 43a268b7
 use bsp_types::basic_bsp_structures::*;
-use bsp_types::extensions::{CargoBuildTarget, Edition};
+use bsp_types::extensions::CargoBuildTarget;
 
 use crate::utils::uri::file_uri;
 
@@ -50,17 +47,10 @@
         .kind
         .iter()
         .for_each(|kind| match kind.as_str() {
-<<<<<<< HEAD
-            "lib" => {
+            "lib" | "rlib" | "dylib" | "cdylib" | "staticlib" | "proc-macro" => {
                 tags.push(BuildTargetTag::LIBRARY);
                 capabilities.can_debug = Some(false);
                 capabilities.can_run = Some(false);
-=======
-            "lib" | "rlib" | "dylib" | "cdylib" | "staticlib" | "proc-macro" => {
-                tags.push(BuildTargetTag::Library);
-                capabilities.can_debug = false;
-                capabilities.can_run = false;
->>>>>>> 43a268b7
             }
             "bin" => {
                 tags.push(BuildTargetTag::APPLICATION);
@@ -78,13 +68,8 @@
                 capabilities.can_run = Some(false);
             }
             "custom-build" => {
-<<<<<<< HEAD
                 tags.push(BuildTargetTag(std::borrow::Cow::from(kind.clone())));
-                todo!("Custom-build target is unsupported by BSP server yet.");
-=======
-                //TODO
                 warn!("Found Custom-Build target, which is unsupported by BSP server yet.")
->>>>>>> 43a268b7
             }
             _ => {
                 warn!("Unknown cargo target kind: {}", kind);
@@ -99,13 +84,8 @@
 ) -> BuildTarget {
     let (tags, capabilities) = tags_and_capabilities_from_cargo_kind(cargo_target);
 
-<<<<<<< HEAD
     let rust_specific_data = BuildTargetData::cargo(CargoBuildTarget {
-        edition: Edition::new(cargo_target.edition.as_str()),
-=======
-    let rust_specific_data = BuildTargetData::Cargo(CargoBuildTarget {
         edition: metadata_edition_to_bsp_edition(cargo_target.edition),
->>>>>>> 43a268b7
         required_features: cargo_target.required_features.clone(),
     });
 
