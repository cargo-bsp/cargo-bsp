--- conflicted
+++ resolved
@@ -182,42 +182,4 @@
             StatusCode::Error
         }
     }
-<<<<<<< HEAD
-
-    /// Enables features for a given package
-    pub fn enable_features_for_package(
-        &mut self,
-        package_id: String,
-        features: &BTreeSet<Feature>,
-    ) {
-        self.change_features_state_for_package(package_id, features, CargoPackage::enable_features);
-    }
-
-    /// Disables features for a given package
-    pub fn disable_features_for_package(
-        &mut self,
-        package_id: String,
-        features: &BTreeSet<Feature>,
-    ) {
-        self.change_features_state_for_package(
-            package_id,
-            features,
-            CargoPackage::disable_features,
-        );
-    }
-    pub fn is_package_part_of_workspace(&self, package_id: &str) -> bool {
-        self.packages.iter().any(|p| p.id == *package_id)
-    }
-
-    pub fn get_packages_related_to_targets(
-        &self,
-        targets: &[BuildTargetIdentifier],
-    ) -> Vec<&CargoPackage> {
-        targets
-            .iter()
-            .filter_map(|t| self.get_package_related_to_target(t))
-            .collect()
-    }
-=======
->>>>>>> b5b405e1
 }