//! The main loop responsible for dispatching BSP
//! requests/responses and notifications back to the client.

use std::time::Instant;

use bsp_server::{Connection, ErrorCode, Message, Notification, Request, RequestId, Response};
use crossbeam_channel::{select, Receiver};

use bsp_types;
use bsp_types::notifications::Notification as _;

use crate::server::config::Config;
use crate::server::dispatch::{NotificationDispatcher, RequestDispatcher};
use crate::server::global_state::GlobalState;
use crate::server::{handlers, Result};

pub fn main_loop(config: Config, connection: Connection) -> Result<()> {
    GlobalState::new(connection.sender, config).run(connection.receiver)
}

/// Indicates where the message is coming from.
/// Bsp means it comes from the client and the received request/notification should be handled.
/// FromThread means it is from one of the handled requests in the server and the received
/// response/notification should be sent back to the client.
#[derive(Debug)]
enum Event {
    Bsp(Message),
    FromThread(Message),
}

impl GlobalState {
    fn run(mut self, inbox: Receiver<Message>) -> Result<()> {
        while let Some(event) = self.next_message(&inbox) {
            if let Event::Bsp(Message::Notification(not)) = &event {
                if not.method == bsp_types::notifications::OnBuildExit::METHOD {
                    if !self.shutdown_requested {
                        break;
                    }
                    return Ok(());
                }
            }
            self.handle_message(event)?
        }

        Err("client exited without proper shutdown sequence".into())
    }

    fn next_message(&self, inbox: &Receiver<Message>) -> Option<Event> {
        select! {
            recv(inbox) -> msg =>
                msg.ok().map(Event::Bsp),

            recv(self.handlers_receiver) -> msg =>
                msg.ok().map(Event::FromThread),
        }
    }

    fn handle_message(&mut self, event: Event) -> Result<()> {
        let loop_start = Instant::now();

        match event {
            Event::Bsp(msg) => match msg {
                Message::Request(req) => self.on_new_request(loop_start, req),
                Message::Notification(not) => self.on_notification(not)?,
                Message::Response(_) => {}
            },
            Event::FromThread(msg) => match &msg {
                Message::Request(_) => {}
                Message::Notification(not) => self.send_notification(not.to_owned()),
                Message::Response(resp) => {
                    self.handlers.remove(&resp.id);
                    self.respond(resp.to_owned())
                }
            },
        }

        Ok(())
    }
    /// Registers and handles a request. This should only be called once per incoming request.
    fn on_new_request(&mut self, request_received: Instant, req: Request) {
        self.register_request(&req, request_received);
        self.on_request(req);
    }

    /// Handles a request.
    fn on_request(&mut self, req: Request) {
        let mut dispatcher = RequestDispatcher {
            req: Some(req),
            global_state: self,
        };
        dispatcher.on_sync_mut::<bsp_types::requests::BuildShutdown>(|s, ()| {
            s.shutdown_requested = true;
            Ok(())
        });

        if let RequestDispatcher {
            req: Some(req),
            global_state: this,
        } = &mut dispatcher
        {
            if this.shutdown_requested {
                this.respond(Response::new_err(
                    req.id.clone(),
                    ErrorCode::InvalidRequest as i32,
                    "Shutdown already requested.".to_owned(),
                ));
                return;
            }
        }

        dispatcher
            .on_sync_mut::<bsp_types::requests::WorkspaceReload>(handlers::handle_reload)
            .on_sync_mut::<bsp_types::extensions::SetCargoFeatures>(
                handlers::handle_set_cargo_features,
            )
            .on_sync::<bsp_types::requests::WorkspaceBuildTargets>(
                handlers::handle_workspace_build_targets,
            )
            .on_sync::<bsp_types::requests::BuildTargetSources>(handlers::handle_sources)
            .on_sync::<bsp_types::requests::BuildTargetResources>(handlers::handle_resources)
            .on_sync::<bsp_types::requests::BuildTargetCleanCache>(handlers::handle_clean_cache)
            .on_sync::<bsp_types::requests::BuildTargetDependencyModules>(
                handlers::handle_dependency_modules,
            )
            .on_sync::<bsp_types::requests::BuildTargetDependencySources>(
                handlers::handle_dependency_sources,
            )
            .on_sync::<bsp_types::requests::BuildTargetInverseSources>(
                handlers::handle_inverse_sources,
            )
            .on_sync::<bsp_types::requests::BuildTargetOutputPaths>(handlers::handle_output_paths)
            .on_sync::<bsp_types::extensions::WorkspaceLibraries>(
                handlers::handle_workspace_libraries,
            )
            .on_sync::<bsp_types::extensions::CargoFeaturesState>(
                handlers::handle_cargo_features_state,
            )
<<<<<<< HEAD
            .on_cargo_run::<bsp_types::requests::BuildTargetCompile>()
            .on_cargo_run::<bsp_types::requests::BuildTargetRun>()
            .on_cargo_run::<bsp_types::requests::BuildTargetTest>()
            .on_sync::<bsp_types::extensions::RustToolchain>(handlers::handle_rust_toolchain)
=======
            .on_cargo_run::<bsp_types::requests::Compile>()
            .on_cargo_run::<bsp_types::requests::Run>()
            .on_cargo_run::<bsp_types::requests::Test>()
>>>>>>> 582091e9
            .on_cargo_check_run::<bsp_types::extensions::RustWorkspace>()
            .finish();
    }

    /// Handles an incoming notification.
    fn on_notification(&mut self, not: Notification) -> Result<()> {
        NotificationDispatcher {
            not: Some(not),
            global_state: self,
        }
        .on::<lsp_types::notification::Cancel>(|this, params| {
            let id: RequestId = match params.id {
                lsp_types::NumberOrString::Number(id) => id.into(),
                lsp_types::NumberOrString::String(id) => id.into(),
            };
            this.cancel(id);
            Ok(())
        })?
        .finish();
        Ok(())
    }
}

#[cfg(test)]
mod tests {
    mod test_shutdown_order {
        use std::path::PathBuf;

        use bsp_server::Connection;

        use bsp_types::requests::BuildClientCapabilities;

        use crate::server::config::Config;
        use crate::server::global_state::GlobalState;
        use crate::server::Result;
        use crate::utils::tests::{
            test_exit_notif, test_shutdown_req, test_shutdown_resp, Channel, ConnectionTestCase,
            FuncReturns,
        };

        enum ShutdownReq {
            Send,
            Omit,
        }

        enum ShutdownNotif {
            Send,
            Omit,
        }

        fn shutdown_order_test(
            mut case: ConnectionTestCase,
            req_action: ShutdownReq,
            notif_action: ShutdownNotif,
        ) {
            let test_id = 234;
            let req = test_shutdown_req(test_id);
            let resp = test_shutdown_resp(test_id);
            let notif = test_exit_notif();

            if let ShutdownReq::Send = req_action {
                case.to_send.push(req.into());
                case.expected_recv.push(resp.into());
            }
            if let ShutdownNotif::Send = notif_action {
                case.to_send.push(notif.into());
            }

            if let FuncReturns::Error = case.func_returns {
                case.expected_err = "client exited without proper shutdown sequence".into();
            }
            case.func_to_test = |server: Connection| -> Result<()> {
                let global_state = GlobalState::new(
                    server.sender,
                    Config::new(PathBuf::from("test"), BuildClientCapabilities::default()),
                );
                global_state.run(server.receiver)
            };

            case.test();
        }

        #[test]
        fn proper_shutdown_order() {
            shutdown_order_test(
                ConnectionTestCase::new(Channel::WorksOk, FuncReturns::Ok),
                ShutdownReq::Send,
                ShutdownNotif::Send,
            );
        }

        #[test]
        fn exit_notif_without_shutdown() {
            shutdown_order_test(
                ConnectionTestCase::new(Channel::WorksOk, FuncReturns::Error),
                ShutdownReq::Omit,
                ShutdownNotif::Send,
            );
        }

        #[test]
        fn channel_err_before_shutdown_req() {
            shutdown_order_test(
                ConnectionTestCase::new(Channel::Disconnects, FuncReturns::Error),
                ShutdownReq::Omit,
                ShutdownNotif::Omit,
            );
        }

        #[test]
        fn channel_err_before_exit_notif() {
            shutdown_order_test(
                ConnectionTestCase::new(Channel::Disconnects, FuncReturns::Error),
                ShutdownReq::Send,
                ShutdownNotif::Omit,
            );
        }
    }
}<|MERGE_RESOLUTION|>--- conflicted
+++ resolved
@@ -135,16 +135,9 @@
             .on_sync::<bsp_types::extensions::CargoFeaturesState>(
                 handlers::handle_cargo_features_state,
             )
-<<<<<<< HEAD
             .on_cargo_run::<bsp_types::requests::BuildTargetCompile>()
             .on_cargo_run::<bsp_types::requests::BuildTargetRun>()
             .on_cargo_run::<bsp_types::requests::BuildTargetTest>()
-            .on_sync::<bsp_types::extensions::RustToolchain>(handlers::handle_rust_toolchain)
-=======
-            .on_cargo_run::<bsp_types::requests::Compile>()
-            .on_cargo_run::<bsp_types::requests::Run>()
-            .on_cargo_run::<bsp_types::requests::Test>()
->>>>>>> 582091e9
             .on_cargo_check_run::<bsp_types::extensions::RustWorkspace>()
             .finish();
     }
