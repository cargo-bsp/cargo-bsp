//! Handles the upcoming requests from the client that does not require the
//! communication with Cargo (such as compile, run or test requests).

use log::warn;
<<<<<<< HEAD
use std::{ops::Deref, sync::Arc};
=======

use bsp_types;
>>>>>>> e8fffeff

use crate::project_model::rust_extension::get_rust_toolchains;
use crate::project_model::sources::get_sources_for_target;
use crate::server::global_state::{GlobalState, GlobalStateSnapshot};
use crate::server::Result;

pub(crate) fn handle_workspace_build_targets(
    state: GlobalStateSnapshot,
    _: (),
) -> Result<bsp_types::requests::WorkspaceBuildTargetsResult> {
    Ok(bsp_types::requests::WorkspaceBuildTargetsResult {
        targets: state.workspace.get_bsp_build_targets(),
    })
}

pub(crate) fn handle_sources(
    state: GlobalStateSnapshot,
    params: bsp_types::requests::SourcesParams,
) -> Result<bsp_types::requests::SourcesResult> {
    let sources_items = params
        .targets
        .into_iter()
        .filter_map(|id| {
            state
                .workspace
                .get_target_details(&id)
                .or_else(|| {
                    warn!("Failed to get target details for: {:?}", id);
                    None
                })
                .map(|details| get_sources_for_target(&id, details))
        })
        .collect();

    Ok(bsp_types::requests::SourcesResult {
        items: sources_items,
    })
}

// TODO: Not properly handled yet
pub(crate) fn handle_resources(
    _: GlobalStateSnapshot,
    _: bsp_types::requests::ResourcesParams,
) -> Result<bsp_types::requests::ResourcesResult> {
    Ok(bsp_types::requests::ResourcesResult::default())
}

// TODO: Not properly handled yet
pub(crate) fn handle_clean_cache(
    _: GlobalStateSnapshot,
    _: bsp_types::requests::CleanCacheParams,
) -> Result<bsp_types::requests::CleanCacheResult> {
    Ok(bsp_types::requests::CleanCacheResult::default())
}

// TODO: Not properly handled yet
pub(crate) fn handle_dependency_modules(
    _: GlobalStateSnapshot,
    _: bsp_types::requests::DependencyModulesParams,
) -> Result<bsp_types::requests::DependencyModulesResult> {
    Ok(bsp_types::requests::DependencyModulesResult::default())
}

// TODO: Not properly handled yet
pub(crate) fn handle_dependency_sources(
    _: GlobalStateSnapshot,
    _: bsp_types::requests::DependencySourcesParams,
) -> Result<bsp_types::requests::DependencySourcesResult> {
    Ok(bsp_types::requests::DependencySourcesResult::default())
}

// TODO: Not properly handled yet
pub(crate) fn handle_inverse_sources(
    _: GlobalStateSnapshot,
    _: bsp_types::requests::InverseSourcesParams,
) -> Result<bsp_types::requests::InverseSourcesResult> {
    Ok(bsp_types::requests::InverseSourcesResult::default())
}

// TODO: Not properly handled yet
pub(crate) fn handle_output_paths(
    _: GlobalStateSnapshot,
    _: bsp_types::requests::OutputPathsParams,
) -> Result<bsp_types::requests::OutputPathsResult> {
    Ok(bsp_types::requests::OutputPathsResult::default())
}

pub(crate) fn handle_reload(global_state: &mut GlobalState, _: ()) -> Result<()> {
    global_state.update_workspace_data();
    Ok(())
}

// BSP Cargo Extension handlers

pub(crate) fn handle_set_cargo_features(
    state: &mut GlobalState,
    params: bsp_types::extensions::SetCargoFeaturesParams,
) -> Result<bsp_types::extensions::SetCargoFeaturesResult> {
    let mutable_workspace = &mut state.workspace;
    let status_code =
        mutable_workspace.set_features_for_the_package(params.package_id, &params.features);
    Ok(bsp_types::extensions::SetCargoFeaturesResult { status_code })
}

pub(crate) fn handle_cargo_features_state(
    state: GlobalStateSnapshot,
    _: (),
) -> Result<bsp_types::extensions::CargoFeaturesStateResult> {
    let packages_features = state.workspace.get_cargo_features_state();

    Ok(bsp_types::extensions::CargoFeaturesStateResult { packages_features })
}

// BSP Rust extension handlers

pub(crate) fn handle_rust_toolchain(
    state: GlobalStateSnapshot,
    params: bsp_types::extensions::RustToolchainParams,
) -> Result<bsp_types::extensions::RustToolchainResult> {
    Ok(bsp_types::extensions::RustToolchainResult {
        toolchains: get_rust_toolchains(state.workspace.deref(), params.targets),
    })
}<|MERGE_RESOLUTION|>--- conflicted
+++ resolved
@@ -2,12 +2,6 @@
 //! communication with Cargo (such as compile, run or test requests).
 
 use log::warn;
-<<<<<<< HEAD
-use std::{ops::Deref, sync::Arc};
-=======
-
-use bsp_types;
->>>>>>> e8fffeff
 
 use crate::project_model::rust_extension::get_rust_toolchains;
 use crate::project_model::sources::get_sources_for_target;
@@ -128,6 +122,6 @@
     params: bsp_types::extensions::RustToolchainParams,
 ) -> Result<bsp_types::extensions::RustToolchainResult> {
     Ok(bsp_types::extensions::RustToolchainResult {
-        toolchains: get_rust_toolchains(state.workspace.deref(), params.targets),
+        toolchains: get_rust_toolchains(state.workspace, params.targets),
     })
 }